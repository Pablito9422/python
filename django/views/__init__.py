--- conflicted
+++ resolved
@@ -1,7 +1,3 @@
-<<<<<<< HEAD
-from django.views.generic.base import View
-=======
 from django.views.generic.base import View
 
 __all__ = ['View']
->>>>>>> d79a3a61

import argparse
import asyncio
import ctypes
import faulthandler
import io
import itertools
import logging
import multiprocessing
import os
import pickle
import random
import sys
import textwrap
import unittest
import warnings
from collections import defaultdict
from contextlib import contextmanager
from importlib import import_module
from io import StringIO

from asgiref.sync import async_to_sync

from django.core.management import call_command
from django.db import connections
from django.test import SimpleTestCase, TestCase
from django.test.utils import NullTimeKeeper, TimeKeeper, iter_test_cases
from django.test.utils import setup_databases as _setup_databases
from django.test.utils import setup_test_environment
from django.test.utils import teardown_databases as _teardown_databases
from django.test.utils import teardown_test_environment
from django.utils.crypto import new_hash
from django.utils.datastructures import OrderedSet
from django.utils.deprecation import RemovedInDjango50Warning

try:
    import ipdb as pdb
except ImportError:
    import pdb

try:
    import tblib.pickling_support
except ImportError:
    tblib = None


class DebugSQLTextTestResult(unittest.TextTestResult):
    def __init__(self, stream, descriptions, verbosity):
        self.logger = logging.getLogger("django.db.backends")
        self.logger.setLevel(logging.DEBUG)
        self.debug_sql_stream = None
        super().__init__(stream, descriptions, verbosity)

    def startTest(self, test):
        self.debug_sql_stream = StringIO()
        self.handler = logging.StreamHandler(self.debug_sql_stream)
        self.logger.addHandler(self.handler)
        super().startTest(test)

    def stopTest(self, test):
        super().stopTest(test)
        self.logger.removeHandler(self.handler)
        if self.showAll:
            self.debug_sql_stream.seek(0)
            self.stream.write(self.debug_sql_stream.read())
            self.stream.writeln(self.separator2)

    def addError(self, test, err):
        super().addError(test, err)
        if self.debug_sql_stream is None:
            # Error before tests e.g. in setUpTestData().
            sql = ""
        else:
            self.debug_sql_stream.seek(0)
            sql = self.debug_sql_stream.read()
        self.errors[-1] = self.errors[-1] + (sql,)

    def addFailure(self, test, err):
        super().addFailure(test, err)
        self.debug_sql_stream.seek(0)
        self.failures[-1] = self.failures[-1] + (self.debug_sql_stream.read(),)

    def addSubTest(self, test, subtest, err):
        super().addSubTest(test, subtest, err)
        if err is not None:
            self.debug_sql_stream.seek(0)
            errors = (
                self.failures
                if issubclass(err[0], test.failureException)
                else self.errors
            )
            errors[-1] = errors[-1] + (self.debug_sql_stream.read(),)

    def printErrorList(self, flavour, errors):
        for test, err, sql_debug in errors:
            self.stream.writeln(self.separator1)
            self.stream.writeln("%s: %s" % (flavour, self.getDescription(test)))
            self.stream.writeln(self.separator2)
            self.stream.writeln(err)
            self.stream.writeln(self.separator2)
            self.stream.writeln(sql_debug)


class PDBDebugResult(unittest.TextTestResult):
    """
    Custom result class that triggers a PDB session when an error or failure
    occurs.
    """

    def addError(self, test, err):
        super().addError(test, err)
        self.debug(err)

    def addFailure(self, test, err):
        super().addFailure(test, err)
        self.debug(err)

    def addSubTest(self, test, subtest, err):
        if err is not None:
            self.debug(err)
        super().addSubTest(test, subtest, err)

    def debug(self, error):
        self._restoreStdout()
        self.buffer = False
        exc_type, exc_value, traceback = error
        print("\nOpening PDB: %r" % exc_value)
        pdb.post_mortem(traceback)


class DummyList:
    """
    Dummy list class for faking storage of results in unittest.TestResult.
    """

    __slots__ = ()

    def append(self, item):
        pass


class RemoteTestResult(unittest.TestResult):
    """
    Extend unittest.TestResult to record events in the child processes so they
    can be replayed in the parent process. Events include things like which
    tests succeeded or failed.
    """

    def __init__(self, *args, **kwargs):
        super().__init__(*args, **kwargs)
        # Fake storage of results to reduce memory usage. These are used by the
        # unittest default methods, but here 'events' is used instead.
        dummy_list = DummyList()
        self.failures = dummy_list
        self.errors = dummy_list
        self.skipped = dummy_list
        self.expectedFailures = dummy_list
        self.unexpectedSuccesses = dummy_list

        if tblib is not None:
            tblib.pickling_support.install()
        self.events = []

    def __getstate__(self):
        # Make this class picklable by removing the file-like buffer
        # attributes. This is possible since they aren't used after unpickling
        # after being sent to ParallelTestSuite.
        state = self.__dict__.copy()
        state.pop("_stdout_buffer", None)
        state.pop("_stderr_buffer", None)
        state.pop("_original_stdout", None)
        state.pop("_original_stderr", None)
        return state

    @property
    def test_index(self):
        return self.testsRun - 1

    def _confirm_picklable(self, obj):
        """
        Confirm that obj can be pickled and unpickled as multiprocessing will
        need to pickle the exception in the child process and unpickle it in
        the parent process. Let the exception rise, if not.
        """
        pickle.loads(pickle.dumps(obj))

    def _print_unpicklable_subtest(self, test, subtest, pickle_exc):
        print(
            """
Subtest failed:

    test: {}
 subtest: {}

Unfortunately, the subtest that failed cannot be pickled, so the parallel
test runner cannot handle it cleanly. Here is the pickling error:

> {}

You should re-run this test with --parallel=1 to reproduce the failure
with a cleaner failure message.
""".format(
                test, subtest, pickle_exc
            )
        )

    def check_picklable(self, test, err):
        # Ensure that sys.exc_info() tuples are picklable. This displays a
        # clear multiprocessing.pool.RemoteTraceback generated in the child
        # process instead of a multiprocessing.pool.MaybeEncodingError, making
        # the root cause easier to figure out for users who aren't familiar
        # with the multiprocessing module. Since we're in a forked process,
        # our best chance to communicate with them is to print to stdout.
        try:
            self._confirm_picklable(err)
        except Exception as exc:
            original_exc_txt = repr(err[1])
            original_exc_txt = textwrap.fill(
                original_exc_txt, 75, initial_indent="    ", subsequent_indent="    "
            )
            pickle_exc_txt = repr(exc)
            pickle_exc_txt = textwrap.fill(
                pickle_exc_txt, 75, initial_indent="    ", subsequent_indent="    "
            )
            if tblib is None:
                print(
                    """

{} failed:

{}

Unfortunately, tracebacks cannot be pickled, making it impossible for the
parallel test runner to handle this exception cleanly.

In order to see the traceback, you should install tblib:

    python -m pip install tblib
""".format(
                        test, original_exc_txt
                    )
                )
            else:
                print(
                    """

{} failed:

{}

Unfortunately, the exception it raised cannot be pickled, making it impossible
for the parallel test runner to handle it cleanly.

Here's the error encountered while trying to pickle the exception:

{}

You should re-run this test with the --parallel=1 option to reproduce the
failure and get a correct traceback.
""".format(
                        test, original_exc_txt, pickle_exc_txt
                    )
                )
            raise

    def check_subtest_picklable(self, test, subtest):
        try:
            self._confirm_picklable(subtest)
        except Exception as exc:
            self._print_unpicklable_subtest(test, subtest, exc)
            raise

    def startTestRun(self):
        super().startTestRun()
        self.events.append(("startTestRun",))

    def stopTestRun(self):
        super().stopTestRun()
        self.events.append(("stopTestRun",))

    def startTest(self, test):
        super().startTest(test)
        self.events.append(("startTest", self.test_index))

    def stopTest(self, test):
        super().stopTest(test)
        self.events.append(("stopTest", self.test_index))

    def addError(self, test, err):
        self.check_picklable(test, err)
        self.events.append(("addError", self.test_index, err))
        super().addError(test, err)

    def addFailure(self, test, err):
        self.check_picklable(test, err)
        self.events.append(("addFailure", self.test_index, err))
        super().addFailure(test, err)

    def addSubTest(self, test, subtest, err):
        # Follow Python's implementation of unittest.TestResult.addSubTest() by
        # not doing anything when a subtest is successful.
        if err is not None:
            # Call check_picklable() before check_subtest_picklable() since
            # check_picklable() performs the tblib check.
            self.check_picklable(test, err)
            self.check_subtest_picklable(test, subtest)
            self.events.append(("addSubTest", self.test_index, subtest, err))
        super().addSubTest(test, subtest, err)

    def addSuccess(self, test):
        self.events.append(("addSuccess", self.test_index))
        super().addSuccess(test)

    def addSkip(self, test, reason):
        self.events.append(("addSkip", self.test_index, reason))
        super().addSkip(test, reason)

    def addExpectedFailure(self, test, err):
        # If tblib isn't installed, pickling the traceback will always fail.
        # However we don't want tblib to be required for running the tests
        # when they pass or fail as expected. Drop the traceback when an
        # expected failure occurs.
        if tblib is None:
            err = err[0], err[1], None
        self.check_picklable(test, err)
        self.events.append(("addExpectedFailure", self.test_index, err))
        super().addExpectedFailure(test, err)

    def addUnexpectedSuccess(self, test):
        self.events.append(("addUnexpectedSuccess", self.test_index))
        super().addUnexpectedSuccess(test)

    def wasSuccessful(self):
        """Tells whether or not this result was a success."""
        failure_types = {"addError", "addFailure", "addSubTest", "addUnexpectedSuccess"}
        return all(e[0] not in failure_types for e in self.events)

    def _exc_info_to_string(self, err, test):
        # Make this method no-op. It only powers the default unittest behavior
        # for recording errors, but this class pickles errors into 'events'
        # instead.
        return ""


class RemoteTestRunner:
    """
    Run tests and record everything but don't display anything.

    The implementation matches the unpythonic coding style of unittest2.
    """

    resultclass = RemoteTestResult

    def __init__(self, failfast=False, resultclass=None, buffer=False):
        self.failfast = failfast
        self.buffer = buffer
        if resultclass is not None:
            self.resultclass = resultclass

    def run(self, test):
        result = self.resultclass()
        unittest.registerResult(result)
        result.failfast = self.failfast
        result.buffer = self.buffer
        test(result)
        return result


def get_max_test_processes():
    """
    The maximum number of test processes when using the --parallel option.
    """
    # The current implementation of the parallel test runner requires
    # multiprocessing to start subprocesses with fork().
    if multiprocessing.get_start_method() != "fork":
        return 1
    try:
        return int(os.environ["DJANGO_TEST_PROCESSES"])
    except KeyError:
        return multiprocessing.cpu_count()


def parallel_type(value):
    """Parse value passed to the --parallel option."""
    if value == "auto":
        return value
    try:
        return int(value)
    except ValueError:
        raise argparse.ArgumentTypeError(
            f"{value!r} is not an integer or the string 'auto'"
        )


_worker_id = 0


def _init_worker(counter):
    """
    Switch to databases dedicated to this worker.

    This helper lives at module-level because of the multiprocessing module's
    requirements.
    """

    global _worker_id

    with counter.get_lock():
        counter.value += 1
        _worker_id = counter.value

    for alias in connections:
        connection = connections[alias]
<<<<<<< HEAD
        settings_dict = connection.creation.get_test_db_clone_settings(str(_worker_id))
        # connection.settings_dict must be updated in place for changes to be
        # reflected in django.db.connections. If the following line assigned
        # connection.settings_dict = settings_dict, new threads would connect
        # to the default database instead of the appropriate clone.
        connection.settings_dict.update(settings_dict)
        if asyncio.iscoroutinefunction(connection.close):
            async_to_sync(connection.close)()
        else:
            connection.close()
=======
        connection.creation.setup_worker_connection(_worker_id)
>>>>>>> 6ffe48b8


def _run_subsuite(args):
    """
    Run a suite of tests with a RemoteTestRunner and return a RemoteTestResult.

    This helper lives at module-level and its arguments are wrapped in a tuple
    because of the multiprocessing module's requirements.
    """
    runner_class, subsuite_index, subsuite, failfast, buffer = args
    runner = runner_class(failfast=failfast, buffer=buffer)
    result = runner.run(subsuite)
    return subsuite_index, result.events


class ParallelTestSuite(unittest.TestSuite):
    """
    Run a series of tests in parallel in several processes.

    While the unittest module's documentation implies that orchestrating the
    execution of tests is the responsibility of the test runner, in practice,
    it appears that TestRunner classes are more concerned with formatting and
    displaying test results.

    Since there are fewer use cases for customizing TestSuite than TestRunner,
    implementing parallelization at the level of the TestSuite improves
    interoperability with existing custom test runners. A single instance of a
    test runner can still collect results from all tests without being aware
    that they have been run in parallel.
    """

    # In case someone wants to modify these in a subclass.
    init_worker = _init_worker
    run_subsuite = _run_subsuite
    runner_class = RemoteTestRunner

    def __init__(self, subsuites, processes, failfast=False, buffer=False):
        self.subsuites = subsuites
        self.processes = processes
        self.failfast = failfast
        self.buffer = buffer
        super().__init__()

    def run(self, result):
        """
        Distribute test cases across workers.

        Return an identifier of each test case with its result in order to use
        imap_unordered to show results as soon as they're available.

        To minimize pickling errors when getting results from workers:

        - pass back numeric indexes in self.subsuites instead of tests
        - make tracebacks picklable with tblib, if available

        Even with tblib, errors may still occur for dynamically created
        exception classes which cannot be unpickled.
        """
        counter = multiprocessing.Value(ctypes.c_int, 0)
        pool = multiprocessing.Pool(
            processes=self.processes,
            initializer=self.init_worker.__func__,
            initargs=[counter],
        )
        args = [
            (self.runner_class, index, subsuite, self.failfast, self.buffer)
            for index, subsuite in enumerate(self.subsuites)
        ]
        test_results = pool.imap_unordered(self.run_subsuite.__func__, args)

        while True:
            if result.shouldStop:
                pool.terminate()
                break

            try:
                subsuite_index, events = test_results.next(timeout=0.1)
            except multiprocessing.TimeoutError:
                continue
            except StopIteration:
                pool.close()
                break

            tests = list(self.subsuites[subsuite_index])
            for event in events:
                event_name = event[0]
                handler = getattr(result, event_name, None)
                if handler is None:
                    continue
                test = tests[event[1]]
                args = event[2:]
                handler(test, *args)

        pool.join()

        return result

    def __iter__(self):
        return iter(self.subsuites)


class Shuffler:
    """
    This class implements shuffling with a special consistency property.
    Consistency means that, for a given seed and key function, if two sets of
    items are shuffled, the resulting order will agree on the intersection of
    the two sets. For example, if items are removed from an original set, the
    shuffled order for the new set will be the shuffled order of the original
    set restricted to the smaller set.
    """

    # This doesn't need to be cryptographically strong, so use what's fastest.
    hash_algorithm = "md5"

    @classmethod
    def _hash_text(cls, text):
        h = new_hash(cls.hash_algorithm, usedforsecurity=False)
        h.update(text.encode("utf-8"))
        return h.hexdigest()

    def __init__(self, seed=None):
        if seed is None:
            # Limit seeds to 10 digits for simpler output.
            seed = random.randint(0, 10**10 - 1)
            seed_source = "generated"
        else:
            seed_source = "given"
        self.seed = seed
        self.seed_source = seed_source

    @property
    def seed_display(self):
        return f"{self.seed!r} ({self.seed_source})"

    def _hash_item(self, item, key):
        text = "{}{}".format(self.seed, key(item))
        return self._hash_text(text)

    def shuffle(self, items, key):
        """
        Return a new list of the items in a shuffled order.

        The `key` is a function that accepts an item in `items` and returns
        a string unique for that item that can be viewed as a string id. The
        order of the return value is deterministic. It depends on the seed
        and key function but not on the original order.
        """
        hashes = {}
        for item in items:
            hashed = self._hash_item(item, key)
            if hashed in hashes:
                msg = "item {!r} has same hash {!r} as item {!r}".format(
                    item,
                    hashed,
                    hashes[hashed],
                )
                raise RuntimeError(msg)
            hashes[hashed] = item
        return [hashes[hashed] for hashed in sorted(hashes)]


class DiscoverRunner:
    """A Django test runner that uses unittest2 test discovery."""

    test_suite = unittest.TestSuite
    parallel_test_suite = ParallelTestSuite
    test_runner = unittest.TextTestRunner
    test_loader = unittest.defaultTestLoader
    reorder_by = (TestCase, SimpleTestCase)

    def __init__(
        self,
        pattern=None,
        top_level=None,
        verbosity=1,
        interactive=True,
        failfast=False,
        keepdb=False,
        reverse=False,
        debug_mode=False,
        debug_sql=False,
        parallel=0,
        tags=None,
        exclude_tags=None,
        test_name_patterns=None,
        pdb=False,
        buffer=False,
        enable_faulthandler=True,
        timing=False,
        shuffle=False,
        logger=None,
        **kwargs,
    ):

        self.pattern = pattern
        self.top_level = top_level
        self.verbosity = verbosity
        self.interactive = interactive
        self.failfast = failfast
        self.keepdb = keepdb
        self.reverse = reverse
        self.debug_mode = debug_mode
        self.debug_sql = debug_sql
        self.parallel = parallel
        self.tags = set(tags or [])
        self.exclude_tags = set(exclude_tags or [])
        if not faulthandler.is_enabled() and enable_faulthandler:
            try:
                faulthandler.enable(file=sys.stderr.fileno())
            except (AttributeError, io.UnsupportedOperation):
                faulthandler.enable(file=sys.__stderr__.fileno())
        self.pdb = pdb
        if self.pdb and self.parallel > 1:
            raise ValueError(
                "You cannot use --pdb with parallel tests; pass --parallel=1 to use it."
            )
        self.buffer = buffer
        self.test_name_patterns = None
        self.time_keeper = TimeKeeper() if timing else NullTimeKeeper()
        if test_name_patterns:
            # unittest does not export the _convert_select_pattern function
            # that converts command-line arguments to patterns.
            self.test_name_patterns = {
                pattern if "*" in pattern else "*%s*" % pattern
                for pattern in test_name_patterns
            }
        self.shuffle = shuffle
        self._shuffler = None
        self.logger = logger

    @classmethod
    def add_arguments(cls, parser):
        parser.add_argument(
            "-t",
            "--top-level-directory",
            dest="top_level",
            help="Top level of project for unittest discovery.",
        )
        parser.add_argument(
            "-p",
            "--pattern",
            default="test*.py",
            help="The test matching pattern. Defaults to test*.py.",
        )
        parser.add_argument(
            "--keepdb", action="store_true", help="Preserves the test DB between runs."
        )
        parser.add_argument(
            "--shuffle",
            nargs="?",
            default=False,
            type=int,
            metavar="SEED",
            help="Shuffles test case order.",
        )
        parser.add_argument(
            "-r",
            "--reverse",
            action="store_true",
            help="Reverses test case order.",
        )
        parser.add_argument(
            "--debug-mode",
            action="store_true",
            help="Sets settings.DEBUG to True.",
        )
        parser.add_argument(
            "-d",
            "--debug-sql",
            action="store_true",
            help="Prints logged SQL queries on failure.",
        )
        parser.add_argument(
            "--parallel",
            nargs="?",
            const="auto",
            default=0,
            type=parallel_type,
            metavar="N",
            help=(
                "Run tests using up to N parallel processes. Use the value "
                '"auto" to run one test process for each processor core.'
            ),
        )
        parser.add_argument(
            "--tag",
            action="append",
            dest="tags",
            help="Run only tests with the specified tag. Can be used multiple times.",
        )
        parser.add_argument(
            "--exclude-tag",
            action="append",
            dest="exclude_tags",
            help="Do not run tests with the specified tag. Can be used multiple times.",
        )
        parser.add_argument(
            "--pdb",
            action="store_true",
            help="Runs a debugger (pdb, or ipdb if installed) on error or failure.",
        )
        parser.add_argument(
            "-b",
            "--buffer",
            action="store_true",
            help="Discard output from passing tests.",
        )
        parser.add_argument(
            "--no-faulthandler",
            action="store_false",
            dest="enable_faulthandler",
            help="Disables the Python faulthandler module during tests.",
        )
        parser.add_argument(
            "--timing",
            action="store_true",
            help=("Output timings, including database set up and total run time."),
        )
        parser.add_argument(
            "-k",
            action="append",
            dest="test_name_patterns",
            help=(
                "Only run test methods and classes that match the pattern "
                "or substring. Can be used multiple times. Same as "
                "unittest -k option."
            ),
        )

    @property
    def shuffle_seed(self):
        if self._shuffler is None:
            return None
        return self._shuffler.seed

    def log(self, msg, level=None):
        """
        Log the message at the given logging level (the default is INFO).

        If a logger isn't set, the message is instead printed to the console,
        respecting the configured verbosity. A verbosity of 0 prints no output,
        a verbosity of 1 prints INFO and above, and a verbosity of 2 or higher
        prints all levels.
        """
        if level is None:
            level = logging.INFO
        if self.logger is None:
            if self.verbosity <= 0 or (self.verbosity == 1 and level < logging.INFO):
                return
            print(msg)
        else:
            self.logger.log(level, msg)

    def setup_test_environment(self, **kwargs):
        setup_test_environment(debug=self.debug_mode)
        unittest.installHandler()

    def setup_shuffler(self):
        if self.shuffle is False:
            return
        shuffler = Shuffler(seed=self.shuffle)
        self.log(f"Using shuffle seed: {shuffler.seed_display}")
        self._shuffler = shuffler

    @contextmanager
    def load_with_patterns(self):
        original_test_name_patterns = self.test_loader.testNamePatterns
        self.test_loader.testNamePatterns = self.test_name_patterns
        try:
            yield
        finally:
            # Restore the original patterns.
            self.test_loader.testNamePatterns = original_test_name_patterns

    def load_tests_for_label(self, label, discover_kwargs):
        label_as_path = os.path.abspath(label)
        tests = None

        # If a module, or "module.ClassName[.method_name]", just run those.
        if not os.path.exists(label_as_path):
            with self.load_with_patterns():
                tests = self.test_loader.loadTestsFromName(label)
            if tests.countTestCases():
                return tests
        # Try discovery if "label" is a package or directory.
        is_importable, is_package = try_importing(label)
        if is_importable:
            if not is_package:
                return tests
        elif not os.path.isdir(label_as_path):
            if os.path.exists(label_as_path):
                assert tests is None
                raise RuntimeError(
                    f"One of the test labels is a path to a file: {label!r}, "
                    f"which is not supported. Use a dotted module name or "
                    f"path to a directory instead."
                )
            return tests

        kwargs = discover_kwargs.copy()
        if os.path.isdir(label_as_path) and not self.top_level:
            kwargs["top_level_dir"] = find_top_level(label_as_path)

        with self.load_with_patterns():
            tests = self.test_loader.discover(start_dir=label, **kwargs)

        # Make unittest forget the top-level dir it calculated from this run,
        # to support running tests from two different top-levels.
        self.test_loader._top_level_dir = None
        return tests

    def build_suite(self, test_labels=None, extra_tests=None, **kwargs):
        if extra_tests is not None:
            warnings.warn(
                "The extra_tests argument is deprecated.",
                RemovedInDjango50Warning,
                stacklevel=2,
            )
        test_labels = test_labels or ["."]
        extra_tests = extra_tests or []

        discover_kwargs = {}
        if self.pattern is not None:
            discover_kwargs["pattern"] = self.pattern
        if self.top_level is not None:
            discover_kwargs["top_level_dir"] = self.top_level
        self.setup_shuffler()

        all_tests = []
        for label in test_labels:
            tests = self.load_tests_for_label(label, discover_kwargs)
            all_tests.extend(iter_test_cases(tests))

        all_tests.extend(iter_test_cases(extra_tests))

        if self.tags or self.exclude_tags:
            if self.tags:
                self.log(
                    "Including test tag(s): %s." % ", ".join(sorted(self.tags)),
                    level=logging.DEBUG,
                )
            if self.exclude_tags:
                self.log(
                    "Excluding test tag(s): %s." % ", ".join(sorted(self.exclude_tags)),
                    level=logging.DEBUG,
                )
            all_tests = filter_tests_by_tags(all_tests, self.tags, self.exclude_tags)

        # Put the failures detected at load time first for quicker feedback.
        # _FailedTest objects include things like test modules that couldn't be
        # found or that couldn't be loaded due to syntax errors.
        test_types = (unittest.loader._FailedTest, *self.reorder_by)
        all_tests = list(
            reorder_tests(
                all_tests,
                test_types,
                shuffler=self._shuffler,
                reverse=self.reverse,
            )
        )
        self.log("Found %d test(s)." % len(all_tests))
        suite = self.test_suite(all_tests)

        if self.parallel > 1:
            subsuites = partition_suite_by_case(suite)
            # Since tests are distributed across processes on a per-TestCase
            # basis, there's no need for more processes than TestCases.
            processes = min(self.parallel, len(subsuites))
            # Update also "parallel" because it's used to determine the number
            # of test databases.
            self.parallel = processes
            if processes > 1:
                suite = self.parallel_test_suite(
                    subsuites,
                    processes,
                    self.failfast,
                    self.buffer,
                )
        return suite

    def setup_databases(self, **kwargs):
        return _setup_databases(
            self.verbosity,
            self.interactive,
            time_keeper=self.time_keeper,
            keepdb=self.keepdb,
            debug_sql=self.debug_sql,
            parallel=self.parallel,
            **kwargs,
        )

    def get_resultclass(self):
        if self.debug_sql:
            return DebugSQLTextTestResult
        elif self.pdb:
            return PDBDebugResult

    def get_test_runner_kwargs(self):
        return {
            "failfast": self.failfast,
            "resultclass": self.get_resultclass(),
            "verbosity": self.verbosity,
            "buffer": self.buffer,
        }

    def run_checks(self, databases):
        # Checks are run after database creation since some checks require
        # database access.
        call_command("check", verbosity=self.verbosity, databases=databases)

    def run_suite(self, suite, **kwargs):
        kwargs = self.get_test_runner_kwargs()
        runner = self.test_runner(**kwargs)
        try:
            return runner.run(suite)
        finally:
            if self._shuffler is not None:
                seed_display = self._shuffler.seed_display
                self.log(f"Used shuffle seed: {seed_display}")

    def teardown_databases(self, old_config, **kwargs):
        """Destroy all the non-mirror databases."""
        _teardown_databases(
            old_config,
            verbosity=self.verbosity,
            parallel=self.parallel,
            keepdb=self.keepdb,
        )

    def teardown_test_environment(self, **kwargs):
        unittest.removeHandler()
        teardown_test_environment()

    def suite_result(self, suite, result, **kwargs):
        return (
            len(result.failures) + len(result.errors) + len(result.unexpectedSuccesses)
        )

    def _get_databases(self, suite):
        databases = {}
        for test in iter_test_cases(suite):
            test_databases = getattr(test, "databases", None)
            if test_databases == "__all__":
                test_databases = connections
            if test_databases:
                serialized_rollback = getattr(test, "serialized_rollback", False)
                databases.update(
                    (alias, serialized_rollback or databases.get(alias, False))
                    for alias in test_databases
                )
        return databases

    def get_databases(self, suite):
        databases = self._get_databases(suite)
        unused_databases = [alias for alias in connections if alias not in databases]
        if unused_databases:
            self.log(
                "Skipping setup of unused database(s): %s."
                % ", ".join(sorted(unused_databases)),
                level=logging.DEBUG,
            )
        return databases

    def run_tests(self, test_labels, extra_tests=None, **kwargs):
        """
        Run the unit tests for all the test labels in the provided list.

        Test labels should be dotted Python paths to test modules, test
        classes, or test methods.

        Return the number of tests that failed.
        """
        if extra_tests is not None:
            warnings.warn(
                "The extra_tests argument is deprecated.",
                RemovedInDjango50Warning,
                stacklevel=2,
            )
        self.setup_test_environment()
        suite = self.build_suite(test_labels, extra_tests)
        databases = self.get_databases(suite)
        serialized_aliases = set(
            alias for alias, serialize in databases.items() if serialize
        )
        with self.time_keeper.timed("Total database setup"):
            old_config = self.setup_databases(
                aliases=databases,
                serialized_aliases=serialized_aliases,
            )
        run_failed = False
        try:
            self.run_checks(databases)
            result = self.run_suite(suite)
        except Exception:
            run_failed = True
            raise
        finally:
            try:
                with self.time_keeper.timed("Total database teardown"):
                    self.teardown_databases(old_config)
                self.teardown_test_environment()
            except Exception:
                # Silence teardown exceptions if an exception was raised during
                # runs to avoid shadowing it.
                if not run_failed:
                    raise
        self.time_keeper.print_results()
        return self.suite_result(suite, result)


def try_importing(label):
    """
    Try importing a test label, and return (is_importable, is_package).

    Relative labels like "." and ".." are seen as directories.
    """
    try:
        mod = import_module(label)
    except (ImportError, TypeError):
        return (False, False)

    return (True, hasattr(mod, "__path__"))


def find_top_level(top_level):
    # Try to be a bit smarter than unittest about finding the default top-level
    # for a given directory path, to avoid breaking relative imports.
    # (Unittest's default is to set top-level equal to the path, which means
    # relative imports will result in "Attempted relative import in
    # non-package.").

    # We'd be happy to skip this and require dotted module paths (which don't
    # cause this problem) instead of file paths (which do), but in the case of
    # a directory in the cwd, which would be equally valid if considered as a
    # top-level module or as a directory path, unittest unfortunately prefers
    # the latter.
    while True:
        init_py = os.path.join(top_level, "__init__.py")
        if not os.path.exists(init_py):
            break
        try_next = os.path.dirname(top_level)
        if try_next == top_level:
            # __init__.py all the way down? give up.
            break
        top_level = try_next
    return top_level


def _class_shuffle_key(cls):
    return f"{cls.__module__}.{cls.__qualname__}"


def shuffle_tests(tests, shuffler):
    """
    Return an iterator over the given tests in a shuffled order, keeping tests
    next to other tests of their class.

    `tests` should be an iterable of tests.
    """
    tests_by_type = {}
    for _, class_tests in itertools.groupby(tests, type):
        class_tests = list(class_tests)
        test_type = type(class_tests[0])
        class_tests = shuffler.shuffle(class_tests, key=lambda test: test.id())
        tests_by_type[test_type] = class_tests

    classes = shuffler.shuffle(tests_by_type, key=_class_shuffle_key)

    return itertools.chain(*(tests_by_type[cls] for cls in classes))


def reorder_test_bin(tests, shuffler=None, reverse=False):
    """
    Return an iterator that reorders the given tests, keeping tests next to
    other tests of their class.

    `tests` should be an iterable of tests that supports reversed().
    """
    if shuffler is None:
        if reverse:
            return reversed(tests)
        # The function must return an iterator.
        return iter(tests)

    tests = shuffle_tests(tests, shuffler)
    if not reverse:
        return tests
    # Arguments to reversed() must be reversible.
    return reversed(list(tests))


def reorder_tests(tests, classes, reverse=False, shuffler=None):
    """
    Reorder an iterable of tests, grouping by the given TestCase classes.

    This function also removes any duplicates and reorders so that tests of the
    same type are consecutive.

    The result is returned as an iterator. `classes` is a sequence of types.
    Tests that are instances of `classes[0]` are grouped first, followed by
    instances of `classes[1]`, etc. Tests that are not instances of any of the
    classes are grouped last.

    If `reverse` is True, the tests within each `classes` group are reversed,
    but without reversing the order of `classes` itself.

    The `shuffler` argument is an optional instance of this module's `Shuffler`
    class. If provided, tests will be shuffled within each `classes` group, but
    keeping tests with other tests of their TestCase class. Reversing is
    applied after shuffling to allow reversing the same random order.
    """
    # Each bin maps TestCase class to OrderedSet of tests. This permits tests
    # to be grouped by TestCase class even if provided non-consecutively.
    bins = [defaultdict(OrderedSet) for i in range(len(classes) + 1)]
    *class_bins, last_bin = bins

    for test in tests:
        for test_bin, test_class in zip(class_bins, classes):
            if isinstance(test, test_class):
                break
        else:
            test_bin = last_bin
        test_bin[type(test)].add(test)

    for test_bin in bins:
        # Call list() since reorder_test_bin()'s input must support reversed().
        tests = list(itertools.chain.from_iterable(test_bin.values()))
        yield from reorder_test_bin(tests, shuffler=shuffler, reverse=reverse)


def partition_suite_by_case(suite):
    """Partition a test suite by test case, preserving the order of tests."""
    suite_class = type(suite)
    all_tests = iter_test_cases(suite)
    return [suite_class(tests) for _, tests in itertools.groupby(all_tests, type)]


def test_match_tags(test, tags, exclude_tags):
    if isinstance(test, unittest.loader._FailedTest):
        # Tests that couldn't load always match to prevent tests from falsely
        # passing due e.g. to syntax errors.
        return True
    test_tags = set(getattr(test, "tags", []))
    test_fn_name = getattr(test, "_testMethodName", str(test))
    if hasattr(test, test_fn_name):
        test_fn = getattr(test, test_fn_name)
        test_fn_tags = list(getattr(test_fn, "tags", []))
        test_tags = test_tags.union(test_fn_tags)
    if tags and test_tags.isdisjoint(tags):
        return False
    return test_tags.isdisjoint(exclude_tags)


def filter_tests_by_tags(tests, tags, exclude_tags):
    """Return the matching tests as an iterator."""
    return (test for test in tests if test_match_tags(test, tags, exclude_tags))<|MERGE_RESOLUTION|>--- conflicted
+++ resolved
@@ -1,5 +1,4 @@
 import argparse
-import asyncio
 import ctypes
 import faulthandler
 import io
@@ -17,8 +16,6 @@
 from contextlib import contextmanager
 from importlib import import_module
 from io import StringIO
-
-from asgiref.sync import async_to_sync
 
 from django.core.management import call_command
 from django.db import connections
@@ -410,20 +407,7 @@
 
     for alias in connections:
         connection = connections[alias]
-<<<<<<< HEAD
-        settings_dict = connection.creation.get_test_db_clone_settings(str(_worker_id))
-        # connection.settings_dict must be updated in place for changes to be
-        # reflected in django.db.connections. If the following line assigned
-        # connection.settings_dict = settings_dict, new threads would connect
-        # to the default database instead of the appropriate clone.
-        connection.settings_dict.update(settings_dict)
-        if asyncio.iscoroutinefunction(connection.close):
-            async_to_sync(connection.close)()
-        else:
-            connection.close()
-=======
         connection.creation.setup_worker_connection(_worker_id)
->>>>>>> 6ffe48b8
 
 
 def _run_subsuite(args):

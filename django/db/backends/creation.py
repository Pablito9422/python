--- conflicted
+++ resolved
@@ -23,11 +23,8 @@
     destruction of test databases.
     """
     data_types = {}
-<<<<<<< HEAD
     data_types_suffix = {}
-=======
     data_type_check_constraints = {}
->>>>>>> dd3a8838
 
     def __init__(self, connection):
         self.connection = connection

import datetime
import decimal
from importlib import import_module

import sqlparse

from django.conf import settings
from django.db import NotSupportedError, transaction
from django.db.backends import utils
from django.utils import timezone
from django.utils.encoding import force_str


class BaseDatabaseOperations:
    """
    Encapsulate backend-specific differences, such as the way a backend
    performs ordering or calculates the ID of a recently-inserted row.
    """

    compiler_module = "django.db.models.sql.compiler"

    # Integer field safe ranges by `internal_type` as documented
    # in docs/ref/models/fields.txt.
    integer_field_ranges = {
        "SmallIntegerField": (-32768, 32767),
        "IntegerField": (-2147483648, 2147483647),
        "BigIntegerField": (-9223372036854775808, 9223372036854775807),
        "PositiveBigIntegerField": (0, 9223372036854775807),
        "PositiveSmallIntegerField": (0, 32767),
        "PositiveIntegerField": (0, 2147483647),
        "SmallAutoField": (-32768, 32767),
        "AutoField": (-2147483648, 2147483647),
        "BigAutoField": (-9223372036854775808, 9223372036854775807),
    }
    set_operators = {
        "union": "UNION",
        "intersection": "INTERSECT",
        "difference": "EXCEPT",
    }
    # Mapping of Field.get_internal_type() (typically the model field's class
    # name) to the data type to use for the Cast() function, if different from
    # DatabaseWrapper.data_types.
    cast_data_types = {}
    # CharField data type if the max_length argument isn't provided.
    cast_char_field_without_max_length = None

    # Start and end points for window expressions.
    PRECEDING = "PRECEDING"
    FOLLOWING = "FOLLOWING"
    UNBOUNDED_PRECEDING = "UNBOUNDED " + PRECEDING
    UNBOUNDED_FOLLOWING = "UNBOUNDED " + FOLLOWING
    CURRENT_ROW = "CURRENT ROW"

    # Prefix for EXPLAIN queries, or None EXPLAIN isn't supported.
    explain_prefix = None

    def __init__(self, connection):
        self.connection = connection
        self._cache = None

    def autoinc_sql(self, table, column):
        """
        Return any SQL needed to support auto-incrementing primary keys, or
        None if no SQL is necessary.

        This SQL is executed when a table is created.
        """
        return None

    def bulk_batch_size(self, fields, objs):
        """
        Return the maximum allowed batch size for the backend. The fields
        are the fields going to be inserted in the batch, the objs contains
        all the objects to be inserted.
        """
        return len(objs)

    def format_for_duration_arithmetic(self, sql):
        raise NotImplementedError(
            "subclasses of BaseDatabaseOperations may require a "
            "format_for_duration_arithmetic() method."
        )

    def cache_key_culling_sql(self):
        """
        Return an SQL query that retrieves the first cache key greater than the
        n smallest.

        This is used by the 'db' cache backend to determine where to start
        culling.
        """
        cache_key = self.quote_name("cache_key")
        return f"SELECT {cache_key} FROM %s ORDER BY {cache_key} LIMIT 1 OFFSET %%s"

    def unification_cast_sql(self, output_field):
        """
        Given a field instance, return the SQL that casts the result of a union
        to that type. The resulting string should contain a '%s' placeholder
        for the expression being cast.
        """
        return "%s"

    def date_extract_sql(self, lookup_type, field_name):
        """
        Given a lookup_type of 'year', 'month', or 'day', return the SQL that
        extracts a value from the given date field field_name.
        """
        raise NotImplementedError(
            "subclasses of BaseDatabaseOperations may require a date_extract_sql() "
            "method"
        )

    def date_trunc_sql(self, lookup_type, field_name, tzname=None):
        """
        Given a lookup_type of 'year', 'month', or 'day', return the SQL that
        truncates the given date or datetime field field_name to a date object
        with only the given specificity.

        If `tzname` is provided, the given value is truncated in a specific
        timezone.
        """
        raise NotImplementedError(
            "subclasses of BaseDatabaseOperations may require a date_trunc_sql() "
            "method."
        )

    def datetime_cast_date_sql(self, field_name, tzname):
        """
        Return the SQL to cast a datetime value to date value.
        """
        raise NotImplementedError(
            "subclasses of BaseDatabaseOperations may require a "
            "datetime_cast_date_sql() method."
        )

    def datetime_cast_time_sql(self, field_name, tzname):
        """
        Return the SQL to cast a datetime value to time value.
        """
        raise NotImplementedError(
            "subclasses of BaseDatabaseOperations may require a "
            "datetime_cast_time_sql() method"
        )

    def datetime_extract_sql(self, lookup_type, field_name, tzname):
        """
        Given a lookup_type of 'year', 'month', 'day', 'hour', 'minute', or
        'second', return the SQL that extracts a value from the given
        datetime field field_name.
        """
        raise NotImplementedError(
            "subclasses of BaseDatabaseOperations may require a datetime_extract_sql() "
            "method"
        )

    def datetime_trunc_sql(self, lookup_type, field_name, tzname):
        """
        Given a lookup_type of 'year', 'month', 'day', 'hour', 'minute', or
        'second', return the SQL that truncates the given datetime field
        field_name to a datetime object with only the given specificity.
        """
        raise NotImplementedError(
            "subclasses of BaseDatabaseOperations may require a datetime_trunc_sql() "
            "method"
        )

    def time_trunc_sql(self, lookup_type, field_name, tzname=None):
        """
        Given a lookup_type of 'hour', 'minute' or 'second', return the SQL
        that truncates the given time or datetime field field_name to a time
        object with only the given specificity.

        If `tzname` is provided, the given value is truncated in a specific
        timezone.
        """
        raise NotImplementedError(
            "subclasses of BaseDatabaseOperations may require a time_trunc_sql() method"
        )

    def time_extract_sql(self, lookup_type, field_name):
        """
        Given a lookup_type of 'hour', 'minute', or 'second', return the SQL
        that extracts a value from the given time field field_name.
        """
        return self.date_extract_sql(lookup_type, field_name)

    def deferrable_sql(self):
        """
        Return the SQL to make a constraint "initially deferred" during a
        CREATE TABLE statement.
        """
        return ""

    def distinct_sql(self, fields, params):
        """
        Return an SQL DISTINCT clause which removes duplicate rows from the
        result set. If any fields are given, only check the given fields for
        duplicates.
        """
        if fields:
            raise NotSupportedError(
                "DISTINCT ON fields is not supported by this database backend"
            )
        else:
            return ["DISTINCT"], []

    def fetch_returned_insert_columns(self, cursor, returning_params):
        """
        Given a cursor object that has just performed an INSERT...RETURNING
        statement into a table, return the newly created data.
        """
        return cursor.fetchone()

    def field_cast_sql(self, db_type, internal_type):
        """
        Given a column type (e.g. 'BLOB', 'VARCHAR') and an internal type
        (e.g. 'GenericIPAddressField'), return the SQL to cast it before using
        it in a WHERE statement. The resulting string should contain a '%s'
        placeholder for the column being searched against.
        """
        return "%s"

    def force_no_ordering(self):
        """
        Return a list used in the "ORDER BY" clause to force no ordering at
        all. Return an empty list to include nothing in the ordering.
        """
        return []

    def for_update_sql(self, nowait=False, skip_locked=False, of=(), no_key=False):
        """
        Return the FOR UPDATE SQL clause to lock rows for an update operation.
        """
        return "FOR%s UPDATE%s%s%s" % (
            " NO KEY" if no_key else "",
            " OF %s" % ", ".join(of) if of else "",
            " NOWAIT" if nowait else "",
            " SKIP LOCKED" if skip_locked else "",
        )

    def _get_limit_offset_params(self, low_mark, high_mark):
        offset = low_mark or 0
        if high_mark is not None:
            return (high_mark - offset), offset
        elif offset:
            return self.connection.ops.no_limit_value(), offset
        return None, offset

    def limit_offset_sql(self, low_mark, high_mark):
        """Return LIMIT/OFFSET SQL clause."""
        limit, offset = self._get_limit_offset_params(low_mark, high_mark)
        return " ".join(
            sql
            for sql in (
                ("LIMIT %d" % limit) if limit else None,
                ("OFFSET %d" % offset) if offset else None,
            )
            if sql
        )

    def last_executed_query(self, cursor, sql, params):
        """
        Return a string of the query last executed by the given cursor, with
        placeholders replaced with actual values.

        `sql` is the raw query containing placeholders and `params` is the
        sequence of parameters. These are used by default, but this method
        exists for database backends to provide a better implementation
        according to their own quoting schemes.
        """
        # Convert params to contain string values.
        def to_string(s):
            return force_str(s, strings_only=True, errors="replace")

        if isinstance(params, (list, tuple)):
            u_params = tuple(to_string(val) for val in params)
        elif params is None:
            u_params = ()
        else:
            u_params = {to_string(k): to_string(v) for k, v in params.items()}

        return "QUERY = %r - PARAMS = %r" % (sql, u_params)

    def last_insert_id(self, cursor, table_name, pk_name):
        """
        Given a cursor object that has just performed an INSERT statement into
        a table that has an auto-incrementing ID, return the newly created ID.

        `pk_name` is the name of the primary-key column.
        """
        return cursor.lastrowid

    def lookup_cast(self, lookup_type, internal_type=None):
        """
        Return the string to use in a query when performing lookups
        ("contains", "like", etc.). It should contain a '%s' placeholder for
        the column being searched against.
        """
        return "%s"

    def max_in_list_size(self):
        """
        Return the maximum number of items that can be passed in a single 'IN'
        list condition, or None if the backend does not impose a limit.
        """
        return None

    def max_name_length(self):
        """
        Return the maximum length of table and column names, or None if there
        is no limit.
        """
        return None

    def no_limit_value(self):
        """
        Return the value to use for the LIMIT when we are wanting "LIMIT
        infinity". Return None if the limit clause can be omitted in this case.
        """
        raise NotImplementedError(
            "subclasses of BaseDatabaseOperations may require a no_limit_value() method"
        )

    def pk_default_value(self):
        """
        Return the value to use during an INSERT statement to specify that
        the field should use its default value.
        """
        return "DEFAULT"

    def prepare_sql_script(self, sql):
        """
        Take an SQL script that may contain multiple lines and return a list
        of statements to feed to successive cursor.execute() calls.

        Since few databases are able to process raw SQL scripts in a single
        cursor.execute() call and PEP 249 doesn't talk about this use case,
        the default implementation is conservative.
        """
        return [
            sqlparse.format(statement, strip_comments=True)
            for statement in sqlparse.split(sql)
            if statement
        ]

    def process_clob(self, value):
        """
        Return the value of a CLOB column, for backends that return a locator
        object that requires additional processing.
        """
        return value

    def return_insert_columns(self, fields):
        """
        For backends that support returning columns as part of an insert query,
        return the SQL and params to append to the INSERT query. The returned
        fragment should contain a format string to hold the appropriate column.
        """
        pass

    def compiler(self, compiler_name):
        """
        Return the SQLCompiler class corresponding to the given name,
        in the namespace corresponding to the `compiler_module` attribute
        on this backend.
        """
        if self._cache is None:
            self._cache = import_module(self.compiler_module)
        return getattr(self._cache, compiler_name)

    def quote_name(self, name):
        """
        Return a quoted version of the given table, index, or column name. Do
        not quote the given name if it's already been quoted.
        """
        raise NotImplementedError(
            "subclasses of BaseDatabaseOperations may require a quote_name() method"
        )

    def regex_lookup(self, lookup_type):
        """
        Return the string to use in a query when performing regular expression
        lookups (using "regex" or "iregex"). It should contain a '%s'
        placeholder for the column being searched against.

        If the feature is not supported (or part of it is not supported), raise
        NotImplementedError.
        """
        raise NotImplementedError(
            "subclasses of BaseDatabaseOperations may require a regex_lookup() method"
        )

    def savepoint_create_sql(self, sid):
        """
        Return the SQL for starting a new savepoint. Only required if the
        "uses_savepoints" feature is True. The "sid" parameter is a string
        for the savepoint id.
        """
        return "SAVEPOINT %s" % self.quote_name(sid)

    def savepoint_commit_sql(self, sid):
        """
        Return the SQL for committing the given savepoint.
        """
        return "RELEASE SAVEPOINT %s" % self.quote_name(sid)

    def savepoint_rollback_sql(self, sid):
        """
        Return the SQL for rolling back the given savepoint.
        """
        return "ROLLBACK TO SAVEPOINT %s" % self.quote_name(sid)

    def set_time_zone_sql(self):
        """
        Return the SQL that will set the connection's time zone.

        Return '' if the backend doesn't support time zones.
        """
        return ""

    def sql_flush(self, style, tables, *, reset_sequences=False, allow_cascade=False):
        """
        Return a list of SQL statements required to remove all data from
        the given database tables (without actually removing the tables
        themselves).

        The `style` argument is a Style object as returned by either
        color_style() or no_style() in django.core.management.color.

        If `reset_sequences` is True, the list includes SQL statements required
        to reset the sequences.

        The `allow_cascade` argument determines whether truncation may cascade
        to tables with foreign keys pointing the tables being truncated.
        PostgreSQL requires a cascade even if these tables are empty.
        """
        raise NotImplementedError(
            "subclasses of BaseDatabaseOperations must provide an sql_flush() method"
        )

    def execute_sql_flush(self, sql_list):
        """Execute a list of SQL statements to flush the database."""
        with transaction.atomic(
            using=self.connection.alias,
            savepoint=self.connection.features.can_rollback_ddl,
        ):
            with self.connection.cursor() as cursor:
                for sql in sql_list:
                    cursor.execute(sql)

    def sequence_reset_by_name_sql(self, style, sequences):
        """
        Return a list of the SQL statements required to reset sequences
        passed in `sequences`.

        The `style` argument is a Style object as returned by either
        color_style() or no_style() in django.core.management.color.
        """
        return []

    def sequence_reset_sql(self, style, model_list):
        """
        Return a list of the SQL statements required to reset sequences for
        the given models.

        The `style` argument is a Style object as returned by either
        color_style() or no_style() in django.core.management.color.
        """
        return []  # No sequence reset required by default.

    def start_transaction_sql(self):
        """Return the SQL statement required to start a transaction."""
        return "BEGIN;"

    def end_transaction_sql(self, success=True):
        """Return the SQL statement required to end a transaction."""
        if not success:
            return "ROLLBACK;"
        return "COMMIT;"

    def tablespace_sql(self, tablespace, inline=False):
        """
        Return the SQL that will be used in a query to define the tablespace.

        Return '' if the backend doesn't support tablespaces.

        If `inline` is True, append the SQL to a row; otherwise append it to
        the entire CREATE TABLE or CREATE INDEX statement.
        """
        return ""

    def prep_for_like_query(self, x):
        """Prepare a value for use in a LIKE query."""
        return str(x).replace("\\", "\\\\").replace("%", r"\%").replace("_", r"\_")

    # Same as prep_for_like_query(), but called for "iexact" matches, which
    # need not necessarily be implemented using "LIKE" in the backend.
    prep_for_iexact_query = prep_for_like_query

    def validate_autopk_value(self, value):
        """
        Certain backends do not accept some values for "serial" fields
        (for example zero in MySQL). Raise a ValueError if the value is
        invalid, otherwise return the validated value.
        """
        return value

    def adapt_unknown_value(self, value):
        """
        Transform a value to something compatible with the backend driver.

        This method only depends on the type of the value. It's designed for
        cases where the target type isn't known, such as .raw() SQL queries.
        As a consequence it may not work perfectly in all circumstances.
        """
        if isinstance(value, datetime.datetime):  # must be before date
            return self.adapt_datetimefield_value(value)
        elif isinstance(value, datetime.date):
            return self.adapt_datefield_value(value)
        elif isinstance(value, datetime.time):
            return self.adapt_timefield_value(value)
        elif isinstance(value, decimal.Decimal):
            return self.adapt_decimalfield_value(value)
        else:
            return value

    def adapt_datefield_value(self, value):
        """
        Transform a date value to an object compatible with what is expected
        by the backend driver for date columns.
        """
        if value is None:
            return None
        return str(value)

    def adapt_datetimefield_value(self, value):
        """
        Transform a datetime value to an object compatible with what is expected
        by the backend driver for datetime columns.
        """
        if value is None:
            return None
        # Expression values are adapted by the database.
        if hasattr(value, "resolve_expression"):
            return value

        return str(value)

    def adapt_timefield_value(self, value):
        """
        Transform a time value to an object compatible with what is expected
        by the backend driver for time columns.
        """
        if value is None:
            return None
        # Expression values are adapted by the database.
        if hasattr(value, "resolve_expression"):
            return value

        if timezone.is_aware(value):
            raise ValueError("Django does not support timezone-aware times.")
        return str(value)

    def adapt_decimalfield_value(self, value, max_digits=None, decimal_places=None):
        """
        Transform a decimal.Decimal value to an object compatible with what is
        expected by the backend driver for decimal (numeric) columns.
        """
        return utils.format_number(value, max_digits, decimal_places)

    def adapt_ipaddressfield_value(self, value):
        """
        Transform a string representation of an IP address into the expected
        type for the backend driver.
        """
        return value or None

    def year_lookup_bounds_for_date_field(self, value, iso_year=False):
        """
        Return a two-elements list with the lower and upper bound to be used
        with a BETWEEN operator to query a DateField value using a year
        lookup.

        `value` is an int, containing the looked-up year.
        If `iso_year` is True, return bounds for ISO-8601 week-numbering years.
        """
        if iso_year:
            first = datetime.date.fromisocalendar(value, 1, 1)
            second = datetime.date.fromisocalendar(
                value + 1, 1, 1
            ) - datetime.timedelta(days=1)
        else:
            first = datetime.date(value, 1, 1)
            second = datetime.date(value, 12, 31)
        first = self.adapt_datefield_value(first)
        second = self.adapt_datefield_value(second)
        return [first, second]

    def year_lookup_bounds_for_datetime_field(self, value, iso_year=False):
        """
        Return a two-elements list with the lower and upper bound to be used
        with a BETWEEN operator to query a DateTimeField value using a year
        lookup.

        `value` is an int, containing the looked-up year.
        If `iso_year` is True, return bounds for ISO-8601 week-numbering years.
        """
        if iso_year:
            first = datetime.datetime.fromisocalendar(value, 1, 1)
            second = datetime.datetime.fromisocalendar(
                value + 1, 1, 1
            ) - datetime.timedelta(microseconds=1)
        else:
            first = datetime.datetime(value, 1, 1)
            second = datetime.datetime(value, 12, 31, 23, 59, 59, 999999)
        if settings.USE_TZ:
            tz = timezone.get_current_timezone()
            first = timezone.make_aware(first, tz)
            second = timezone.make_aware(second, tz)
        first = self.adapt_datetimefield_value(first)
        second = self.adapt_datetimefield_value(second)
        return [first, second]

    def get_db_converters(self, expression):
        """
        Return a list of functions needed to convert field data.

        Some field types on some backends do not provide data in the correct
        format, this is the hook for converter functions.
        """
        return []

    def convert_durationfield_value(self, value, expression, connection):
        if value is not None:
            return datetime.timedelta(0, 0, value)

    def check_expression_support(self, expression):
        """
        Check that the backend supports the provided expression.

        This is used on specific backends to rule out known expressions
        that have problematic or nonexistent implementations. If the
        expression has a known problem, the backend should raise
        NotSupportedError.
        """
        pass

    def conditional_expression_supported_in_where_clause(self, expression):
        """
        Return True, if the conditional expression is supported in the WHERE
        clause.
        """
        return True

    def combine_expression(self, connector, sub_expressions):
        """
        Combine a list of subexpressions into a single expression, using
        the provided connecting operator. This is required because operators
        can vary between backends (e.g., Oracle with %% and &) and between
        subexpression types (e.g., date expressions).
        """
        conn = " %s " % connector
        return conn.join(sub_expressions)

    def combine_duration_expression(self, connector, sub_expressions):
        return self.combine_expression(connector, sub_expressions)

    def binary_placeholder_sql(self, value):
        """
        Some backends require special syntax to insert binary content (MySQL
        for example uses '_binary %s').
        """
        return "%s"

    def modify_insert_params(self, placeholder, params):
        """
        Allow modification of insert parameters. Needed for Oracle Spatial
        backend due to #10888.
        """
        return params

    def integer_field_range(self, internal_type):
        """
        Given an integer field internal type (e.g. 'PositiveIntegerField'),
        return a tuple of the (min_value, max_value) form representing the
        range of the column type bound to the field.
        """
        return self.integer_field_ranges[internal_type]

    def subtract_temporals(self, internal_type, lhs, rhs):
        if self.connection.features.supports_temporal_subtraction:
            lhs_sql, lhs_params = lhs
            rhs_sql, rhs_params = rhs
            return "(%s - %s)" % (lhs_sql, rhs_sql), (*lhs_params, *rhs_params)
        raise NotSupportedError(
            "This backend does not support %s subtraction." % internal_type
        )

    def window_frame_start(self, start):
        if isinstance(start, int):
            if start < 0:
                return "%d %s" % (abs(start), self.PRECEDING)
            elif start == 0:
                return self.CURRENT_ROW
        elif start is None:
            return self.UNBOUNDED_PRECEDING
        raise ValueError(
            "start argument must be a negative integer, zero, or None, but got '%s'."
            % start
        )

    def window_frame_end(self, end):
        if isinstance(end, int):
            if end == 0:
                return self.CURRENT_ROW
            elif end > 0:
                return "%d %s" % (end, self.FOLLOWING)
        elif end is None:
            return self.UNBOUNDED_FOLLOWING
        raise ValueError(
            "end argument must be a positive integer, zero, or None, but got '%s'."
            % end
        )

    def window_frame_rows_start_end(self, start=None, end=None):
        """
        Return SQL for start and end points in an OVER clause window frame.
        """
        if not self.connection.features.supports_over_clause:
            raise NotSupportedError("This backend does not support window expressions.")
        return self.window_frame_start(start), self.window_frame_end(end)

    def window_frame_range_start_end(self, start=None, end=None):
        start_, end_ = self.window_frame_rows_start_end(start, end)
        features = self.connection.features
        if features.only_supports_unbounded_with_preceding_and_following and (
            (start and start < 0) or (end and end > 0)
        ):
            raise NotSupportedError(
                "%s only supports UNBOUNDED together with PRECEDING and "
                "FOLLOWING." % self.connection.display_name
            )
        return start_, end_

    def explain_query_prefix(self, format=None, **options):
        if not self.connection.features.supports_explaining_query_execution:
            raise NotSupportedError(
                "This backend does not support explaining query execution."
            )
        if format:
            supported_formats = self.connection.features.supported_explain_formats
            normalized_format = format.upper()
            if normalized_format not in supported_formats:
                msg = "%s is not a recognized format." % normalized_format
                if supported_formats:
                    msg += " Allowed formats: %s" % ", ".join(sorted(supported_formats))
                raise ValueError(msg)
        if options:
            raise ValueError("Unknown options: %s" % ", ".join(sorted(options.keys())))
        return self.explain_prefix

    def insert_statement(self, on_conflict=None):
        return "INSERT INTO"

<<<<<<< HEAD
    def ignore_conflicts_suffix_sql(self, ignore_conflicts=None):
        return ''


class BaseAsyncDatabaseOperations(BaseDatabaseOperations):
    async def last_insert_id(self, cursor, table_name, pk_name):
        """See BaseDatabaseOperations.last_insert_id()."""
        return super().last_insert_id(cursor, table_name, pk_name)

    async def last_executed_query(self, cursor, sql, params):
        """See BaseDatabaseOperations.last_executed_query()."""
        return super().last_executed_query(cursor, sql, params)

    async def sql_flush(self, style, tables, *, reset_sequences=False, allow_cascade=False):
        """See BaseDatabaseOperations.sql_flush()."""
        return super().sql_flush(style, tables, reset_sequences=reset_sequences, allow_cascade=allow_cascade)

    async def execute_sql_flush(self, sql_list):
        """See BaseDatabaseOperations.exceute_sql_flush()."""
        async with transaction.aatomic(
            using=self.connection.alias,
            savepoint=self.connection.features.can_rollback_ddl,
        ):
            async with await self.connection.cursor() as cursor:
                for sql in sql_list:
                    await cursor.execute(sql)
=======
    def on_conflict_suffix_sql(self, fields, on_conflict, update_fields, unique_fields):
        return ""
>>>>>>> 6ffe48b8
<|MERGE_RESOLUTION|>--- conflicted
+++ resolved
@@ -762,9 +762,8 @@
     def insert_statement(self, on_conflict=None):
         return "INSERT INTO"
 
-<<<<<<< HEAD
-    def ignore_conflicts_suffix_sql(self, ignore_conflicts=None):
-        return ''
+    def ignore_conflicts_suffix_sql(self, fields, on_conflict, update_fields, unique_fields):
+        return ""
 
 
 class BaseAsyncDatabaseOperations(BaseDatabaseOperations):
@@ -788,8 +787,4 @@
         ):
             async with await self.connection.cursor() as cursor:
                 for sql in sql_list:
-                    await cursor.execute(sql)
-=======
-    def on_conflict_suffix_sql(self, fields, on_conflict, update_fields, unique_fields):
-        return ""
->>>>>>> 6ffe48b8
+                    await cursor.execute(sql)
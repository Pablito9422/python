import datetime
import decimal
import json
import warnings
from importlib import import_module

import sqlparse

from django.conf import settings
from django.db import NotSupportedError, transaction
from django.db.backends import utils
from django.db.models.expressions import Col
from django.utils import timezone
from django.utils.deprecation import RemovedInDjango60Warning
from django.utils.encoding import force_str


class BaseDatabaseOperations:
    """
    Encapsulate backend-specific differences, such as the way a backend
    performs ordering or calculates the ID of a recently-inserted row.
    """

    compiler_module = "django.db.models.sql.compiler"

    # Integer field safe ranges by `internal_type` as documented
    # in docs/ref/models/fields.txt.
    integer_field_ranges = {
        "SmallIntegerField": (-32768, 32767),
        "IntegerField": (-2147483648, 2147483647),
        "BigIntegerField": (-9223372036854775808, 9223372036854775807),
        "PositiveBigIntegerField": (0, 9223372036854775807),
        "PositiveSmallIntegerField": (0, 32767),
        "PositiveIntegerField": (0, 2147483647),
        "SmallAutoField": (-32768, 32767),
        "AutoField": (-2147483648, 2147483647),
        "BigAutoField": (-9223372036854775808, 9223372036854775807),
    }
    set_operators = {
        "union": "UNION",
        "intersection": "INTERSECT",
        "difference": "EXCEPT",
    }
    # Mapping of Field.get_internal_type() (typically the model field's class
    # name) to the data type to use for the Cast() function, if different from
    # DatabaseWrapper.data_types.
    cast_data_types = {}
    # CharField data type if the max_length argument isn't provided.
    cast_char_field_without_max_length = None

    # Start and end points for window expressions.
    PRECEDING = "PRECEDING"
    FOLLOWING = "FOLLOWING"
    UNBOUNDED_PRECEDING = "UNBOUNDED " + PRECEDING
    UNBOUNDED_FOLLOWING = "UNBOUNDED " + FOLLOWING
    CURRENT_ROW = "CURRENT ROW"

    # Prefix for EXPLAIN queries, or None EXPLAIN isn't supported.
    explain_prefix = None

    def __init__(self, connection):
        self.connection = connection
        self._cache = None

    def autoinc_sql(self, table, column):
        """
        Return any SQL needed to support auto-incrementing primary keys, or
        None if no SQL is necessary.

        This SQL is executed when a table is created.
        """
        return None

    def bulk_batch_size(self, fields, objs):
        """
        Return the maximum allowed batch size for the backend. The fields
        are the fields going to be inserted in the batch, the objs contains
        all the objects to be inserted.
        """
        return len(objs)

    def format_for_duration_arithmetic(self, sql):
        raise NotImplementedError(
            "subclasses of BaseDatabaseOperations may require a "
            "format_for_duration_arithmetic() method."
        )

    def cache_key_culling_sql(self):
        """
        Return an SQL query that retrieves the first cache key greater than the
        n smallest.

        This is used by the 'db' cache backend to determine where to start
        culling.
        """
        cache_key = self.quote_name("cache_key")
        return f"SELECT {cache_key} FROM %s ORDER BY {cache_key} LIMIT 1 OFFSET %%s"

    def unification_cast_sql(self, output_field):
        """
        Given a field instance, return the SQL that casts the result of a union
        to that type. The resulting string should contain a '%s' placeholder
        for the expression being cast.
        """
        return "%s"

    def date_extract_sql(self, lookup_type, sql, params):
        """
        Given a lookup_type of 'year', 'month', or 'day', return the SQL that
        extracts a value from the given date field field_name.
        """
        raise NotImplementedError(
            "subclasses of BaseDatabaseOperations may require a date_extract_sql() "
            "method"
        )

    def date_trunc_sql(self, lookup_type, sql, params, tzname=None):
        """
        Given a lookup_type of 'year', 'month', or 'day', return the SQL that
        truncates the given date or datetime field field_name to a date object
        with only the given specificity.

        If `tzname` is provided, the given value is truncated in a specific
        timezone.
        """
        raise NotImplementedError(
            "subclasses of BaseDatabaseOperations may require a date_trunc_sql() "
            "method."
        )

    def datetime_cast_date_sql(self, sql, params, tzname):
        """
        Return the SQL to cast a datetime value to date value.
        """
        raise NotImplementedError(
            "subclasses of BaseDatabaseOperations may require a "
            "datetime_cast_date_sql() method."
        )

    def datetime_cast_time_sql(self, sql, params, tzname):
        """
        Return the SQL to cast a datetime value to time value.
        """
        raise NotImplementedError(
            "subclasses of BaseDatabaseOperations may require a "
            "datetime_cast_time_sql() method"
        )

    def datetime_extract_sql(self, lookup_type, sql, params, tzname):
        """
        Given a lookup_type of 'year', 'month', 'day', 'hour', 'minute', or
        'second', return the SQL that extracts a value from the given
        datetime field field_name.
        """
        raise NotImplementedError(
            "subclasses of BaseDatabaseOperations may require a datetime_extract_sql() "
            "method"
        )

    def datetime_trunc_sql(self, lookup_type, sql, params, tzname):
        """
        Given a lookup_type of 'year', 'month', 'day', 'hour', 'minute', or
        'second', return the SQL that truncates the given datetime field
        field_name to a datetime object with only the given specificity.
        """
        raise NotImplementedError(
            "subclasses of BaseDatabaseOperations may require a datetime_trunc_sql() "
            "method"
        )

    def time_trunc_sql(self, lookup_type, sql, params, tzname=None):
        """
        Given a lookup_type of 'hour', 'minute' or 'second', return the SQL
        that truncates the given time or datetime field field_name to a time
        object with only the given specificity.

        If `tzname` is provided, the given value is truncated in a specific
        timezone.
        """
        raise NotImplementedError(
            "subclasses of BaseDatabaseOperations may require a time_trunc_sql() method"
        )

    def time_extract_sql(self, lookup_type, sql, params):
        """
        Given a lookup_type of 'hour', 'minute', or 'second', return the SQL
        that extracts a value from the given time field field_name.
        """
        return self.date_extract_sql(lookup_type, sql, params)

    def deferrable_sql(self):
        """
        Return the SQL to make a constraint "initially deferred" during a
        CREATE TABLE statement.
        """
        return ""

    def distinct_sql(self, fields, params):
        """
        Return an SQL DISTINCT clause which removes duplicate rows from the
        result set. If any fields are given, only check the given fields for
        duplicates.
        """
        if fields:
            raise NotSupportedError(
                "DISTINCT ON fields is not supported by this database backend"
            )
        else:
            return ["DISTINCT"], []

    def fetch_returned_insert_columns(self, cursor, returning_params):
        """
        Given a cursor object that has just performed an INSERT...RETURNING
        statement into a table, return the newly created data.
        """
        return cursor.fetchone()

    def field_cast_sql(self, db_type, internal_type):
        """
        Given a column type (e.g. 'BLOB', 'VARCHAR') and an internal type
        (e.g. 'GenericIPAddressField'), return the SQL to cast it before using
        it in a WHERE statement. The resulting string should contain a '%s'
        placeholder for the column being searched against.
        """
        warnings.warn(
            (
                "DatabaseOperations.field_cast_sql() is deprecated use "
                "DatabaseOperations.lookup_cast() instead."
            ),
            RemovedInDjango60Warning,
        )
        return "%s"

    def force_group_by(self):
        """
        Return a GROUP BY clause to use with a HAVING clause when no grouping
        is specified.
        """
        return []

    def force_no_ordering(self):
        """
        Return a list used in the "ORDER BY" clause to force no ordering at
        all. Return an empty list to include nothing in the ordering.
        """
        return []

    def for_update_sql(self, nowait=False, skip_locked=False, of=(), no_key=False):
        """
        Return the FOR UPDATE SQL clause to lock rows for an update operation.
        """
        return "FOR%s UPDATE%s%s%s" % (
            " NO KEY" if no_key else "",
            " OF %s" % ", ".join(of) if of else "",
            " NOWAIT" if nowait else "",
            " SKIP LOCKED" if skip_locked else "",
        )

    def _get_limit_offset_params(self, low_mark, high_mark):
        offset = low_mark or 0
        if high_mark is not None:
            return (high_mark - offset), offset
        elif offset:
            return self.connection.ops.no_limit_value(), offset
        return None, offset

    def limit_offset_sql(self, low_mark, high_mark):
        """Return LIMIT/OFFSET SQL clause."""
        limit, offset = self._get_limit_offset_params(low_mark, high_mark)
        return " ".join(
            sql
            for sql in (
                ("LIMIT %d" % limit) if limit else None,
                ("OFFSET %d" % offset) if offset else None,
            )
            if sql
        )

<<<<<<< HEAD
    def fk_on_delete_sql(self, operation):
        """
        Return the SQL to make an ON DELETE statement during a CREATE TABLE
        statement.
        """
        if operation in ["CASCADE", "SET NULL", "RESTRICT", "SET DEFAULT"]:
            return f" ON DELETE {operation}"
        if operation == "":
            return ""
        raise NotImplementedError(f"ON DELETE {operation} is not supported.")
=======
    def bulk_insert_sql(self, fields, placeholder_rows):
        placeholder_rows_sql = (", ".join(row) for row in placeholder_rows)
        values_sql = ", ".join([f"({sql})" for sql in placeholder_rows_sql])
        return f"VALUES {values_sql}"
>>>>>>> 42bc81b1

    def last_executed_query(self, cursor, sql, params):
        """
        Return a string of the query last executed by the given cursor, with
        placeholders replaced with actual values.

        `sql` is the raw query containing placeholders and `params` is the
        sequence of parameters. These are used by default, but this method
        exists for database backends to provide a better implementation
        according to their own quoting schemes.
        """

        # Convert params to contain string values.
        def to_string(s):
            return force_str(s, strings_only=True, errors="replace")

        if isinstance(params, (list, tuple)):
            u_params = tuple(to_string(val) for val in params)
        elif params is None:
            u_params = ()
        else:
            u_params = {to_string(k): to_string(v) for k, v in params.items()}

        return "QUERY = %r - PARAMS = %r" % (sql, u_params)

    def last_insert_id(self, cursor, table_name, pk_name):
        """
        Given a cursor object that has just performed an INSERT statement into
        a table that has an auto-incrementing ID, return the newly created ID.

        `pk_name` is the name of the primary-key column.
        """
        return cursor.lastrowid

    def lookup_cast(self, lookup_type, internal_type=None):
        """
        Return the string to use in a query when performing lookups
        ("contains", "like", etc.). It should contain a '%s' placeholder for
        the column being searched against.
        """
        return "%s"

    def max_in_list_size(self):
        """
        Return the maximum number of items that can be passed in a single 'IN'
        list condition, or None if the backend does not impose a limit.
        """
        return None

    def max_name_length(self):
        """
        Return the maximum length of table and column names, or None if there
        is no limit.
        """
        return None

    def no_limit_value(self):
        """
        Return the value to use for the LIMIT when we are wanting "LIMIT
        infinity". Return None if the limit clause can be omitted in this case.
        """
        raise NotImplementedError(
            "subclasses of BaseDatabaseOperations may require a no_limit_value() method"
        )

    def pk_default_value(self):
        """
        Return the value to use during an INSERT statement to specify that
        the field should use its default value.
        """
        return "DEFAULT"

    def prepare_sql_script(self, sql):
        """
        Take an SQL script that may contain multiple lines and return a list
        of statements to feed to successive cursor.execute() calls.

        Since few databases are able to process raw SQL scripts in a single
        cursor.execute() call and PEP 249 doesn't talk about this use case,
        the default implementation is conservative.
        """
        return [
            sqlparse.format(statement, strip_comments=True)
            for statement in sqlparse.split(sql)
            if statement
        ]

    def process_clob(self, value):
        """
        Return the value of a CLOB column, for backends that return a locator
        object that requires additional processing.
        """
        return value

    def return_insert_columns(self, fields):
        """
        For backends that support returning columns as part of an insert query,
        return the SQL and params to append to the INSERT query. The returned
        fragment should contain a format string to hold the appropriate column.
        """
        pass

    def compiler(self, compiler_name):
        """
        Return the SQLCompiler class corresponding to the given name,
        in the namespace corresponding to the `compiler_module` attribute
        on this backend.
        """
        if self._cache is None:
            self._cache = import_module(self.compiler_module)
        return getattr(self._cache, compiler_name)

    def quote_name(self, name):
        """
        Return a quoted version of the given table, index, or column name. Do
        not quote the given name if it's already been quoted.
        """
        raise NotImplementedError(
            "subclasses of BaseDatabaseOperations may require a quote_name() method"
        )

    def regex_lookup(self, lookup_type):
        """
        Return the string to use in a query when performing regular expression
        lookups (using "regex" or "iregex"). It should contain a '%s'
        placeholder for the column being searched against.

        If the feature is not supported (or part of it is not supported), raise
        NotImplementedError.
        """
        raise NotImplementedError(
            "subclasses of BaseDatabaseOperations may require a regex_lookup() method"
        )

    def savepoint_create_sql(self, sid):
        """
        Return the SQL for starting a new savepoint. Only required if the
        "uses_savepoints" feature is True. The "sid" parameter is a string
        for the savepoint id.
        """
        return "SAVEPOINT %s" % self.quote_name(sid)

    def savepoint_commit_sql(self, sid):
        """
        Return the SQL for committing the given savepoint.
        """
        return "RELEASE SAVEPOINT %s" % self.quote_name(sid)

    def savepoint_rollback_sql(self, sid):
        """
        Return the SQL for rolling back the given savepoint.
        """
        return "ROLLBACK TO SAVEPOINT %s" % self.quote_name(sid)

    def set_time_zone_sql(self):
        """
        Return the SQL that will set the connection's time zone.

        Return '' if the backend doesn't support time zones.
        """
        return ""

    def sql_flush(self, style, tables, *, reset_sequences=False, allow_cascade=False):
        """
        Return a list of SQL statements required to remove all data from
        the given database tables (without actually removing the tables
        themselves).

        The `style` argument is a Style object as returned by either
        color_style() or no_style() in django.core.management.color.

        If `reset_sequences` is True, the list includes SQL statements required
        to reset the sequences.

        The `allow_cascade` argument determines whether truncation may cascade
        to tables with foreign keys pointing the tables being truncated.
        PostgreSQL requires a cascade even if these tables are empty.
        """
        raise NotImplementedError(
            "subclasses of BaseDatabaseOperations must provide an sql_flush() method"
        )

    def execute_sql_flush(self, sql_list):
        """Execute a list of SQL statements to flush the database."""
        with transaction.atomic(
            using=self.connection.alias,
            savepoint=self.connection.features.can_rollback_ddl,
        ):
            with self.connection.cursor() as cursor:
                for sql in sql_list:
                    cursor.execute(sql)

    def sequence_reset_by_name_sql(self, style, sequences):
        """
        Return a list of the SQL statements required to reset sequences
        passed in `sequences`.

        The `style` argument is a Style object as returned by either
        color_style() or no_style() in django.core.management.color.
        """
        return []

    def sequence_reset_sql(self, style, model_list):
        """
        Return a list of the SQL statements required to reset sequences for
        the given models.

        The `style` argument is a Style object as returned by either
        color_style() or no_style() in django.core.management.color.
        """
        return []  # No sequence reset required by default.

    def start_transaction_sql(self):
        """Return the SQL statement required to start a transaction."""
        return "BEGIN;"

    def end_transaction_sql(self, success=True):
        """Return the SQL statement required to end a transaction."""
        if not success:
            return "ROLLBACK;"
        return "COMMIT;"

    def tablespace_sql(self, tablespace, inline=False):
        """
        Return the SQL that will be used in a query to define the tablespace.

        Return '' if the backend doesn't support tablespaces.

        If `inline` is True, append the SQL to a row; otherwise append it to
        the entire CREATE TABLE or CREATE INDEX statement.
        """
        return ""

    def prep_for_like_query(self, x):
        """Prepare a value for use in a LIKE query."""
        return str(x).replace("\\", "\\\\").replace("%", r"\%").replace("_", r"\_")

    # Same as prep_for_like_query(), but called for "iexact" matches, which
    # need not necessarily be implemented using "LIKE" in the backend.
    prep_for_iexact_query = prep_for_like_query

    def validate_autopk_value(self, value):
        """
        Certain backends do not accept some values for "serial" fields
        (for example zero in MySQL). Raise a ValueError if the value is
        invalid, otherwise return the validated value.
        """
        return value

    def adapt_unknown_value(self, value):
        """
        Transform a value to something compatible with the backend driver.

        This method only depends on the type of the value. It's designed for
        cases where the target type isn't known, such as .raw() SQL queries.
        As a consequence it may not work perfectly in all circumstances.
        """
        if isinstance(value, datetime.datetime):  # must be before date
            return self.adapt_datetimefield_value(value)
        elif isinstance(value, datetime.date):
            return self.adapt_datefield_value(value)
        elif isinstance(value, datetime.time):
            return self.adapt_timefield_value(value)
        elif isinstance(value, decimal.Decimal):
            return self.adapt_decimalfield_value(value)
        else:
            return value

    def adapt_integerfield_value(self, value, internal_type):
        return value

    def adapt_datefield_value(self, value):
        """
        Transform a date value to an object compatible with what is expected
        by the backend driver for date columns.
        """
        if value is None:
            return None
        return str(value)

    def adapt_datetimefield_value(self, value):
        """
        Transform a datetime value to an object compatible with what is expected
        by the backend driver for datetime columns.
        """
        if value is None:
            return None
        return str(value)

    def adapt_timefield_value(self, value):
        """
        Transform a time value to an object compatible with what is expected
        by the backend driver for time columns.
        """
        if value is None:
            return None
        if timezone.is_aware(value):
            raise ValueError("Django does not support timezone-aware times.")
        return str(value)

    def adapt_decimalfield_value(self, value, max_digits=None, decimal_places=None):
        """
        Transform a decimal.Decimal value to an object compatible with what is
        expected by the backend driver for decimal (numeric) columns.
        """
        return utils.format_number(value, max_digits, decimal_places)

    def adapt_ipaddressfield_value(self, value):
        """
        Transform a string representation of an IP address into the expected
        type for the backend driver.
        """
        return value or None

    def adapt_json_value(self, value, encoder):
        return json.dumps(value, cls=encoder)

    def year_lookup_bounds_for_date_field(self, value, iso_year=False):
        """
        Return a two-elements list with the lower and upper bound to be used
        with a BETWEEN operator to query a DateField value using a year
        lookup.

        `value` is an int, containing the looked-up year.
        If `iso_year` is True, return bounds for ISO-8601 week-numbering years.
        """
        if iso_year:
            first = datetime.date.fromisocalendar(value, 1, 1)
            second = datetime.date.fromisocalendar(
                value + 1, 1, 1
            ) - datetime.timedelta(days=1)
        else:
            first = datetime.date(value, 1, 1)
            second = datetime.date(value, 12, 31)
        first = self.adapt_datefield_value(first)
        second = self.adapt_datefield_value(second)
        return [first, second]

    def year_lookup_bounds_for_datetime_field(self, value, iso_year=False):
        """
        Return a two-elements list with the lower and upper bound to be used
        with a BETWEEN operator to query a DateTimeField value using a year
        lookup.

        `value` is an int, containing the looked-up year.
        If `iso_year` is True, return bounds for ISO-8601 week-numbering years.
        """
        if iso_year:
            first = datetime.datetime.fromisocalendar(value, 1, 1)
            second = datetime.datetime.fromisocalendar(
                value + 1, 1, 1
            ) - datetime.timedelta(microseconds=1)
        else:
            first = datetime.datetime(value, 1, 1)
            second = datetime.datetime(value, 12, 31, 23, 59, 59, 999999)
        if settings.USE_TZ:
            tz = timezone.get_current_timezone()
            first = timezone.make_aware(first, tz)
            second = timezone.make_aware(second, tz)
        first = self.adapt_datetimefield_value(first)
        second = self.adapt_datetimefield_value(second)
        return [first, second]

    def get_db_converters(self, expression):
        """
        Return a list of functions needed to convert field data.

        Some field types on some backends do not provide data in the correct
        format, this is the hook for converter functions.
        """
        return []

    def convert_durationfield_value(self, value, expression, connection):
        if value is not None:
            return datetime.timedelta(0, 0, value)

    def check_expression_support(self, expression):
        """
        Check that the backend supports the provided expression.

        This is used on specific backends to rule out known expressions
        that have problematic or nonexistent implementations. If the
        expression has a known problem, the backend should raise
        NotSupportedError.
        """
        pass

    def conditional_expression_supported_in_where_clause(self, expression):
        """
        Return True, if the conditional expression is supported in the WHERE
        clause.
        """
        return True

    def combine_expression(self, connector, sub_expressions):
        """
        Combine a list of subexpressions into a single expression, using
        the provided connecting operator. This is required because operators
        can vary between backends (e.g., Oracle with %% and &) and between
        subexpression types (e.g., date expressions).
        """
        conn = " %s " % connector
        return conn.join(sub_expressions)

    def combine_duration_expression(self, connector, sub_expressions):
        return self.combine_expression(connector, sub_expressions)

    def binary_placeholder_sql(self, value):
        """
        Some backends require special syntax to insert binary content (MySQL
        for example uses '_binary %s').
        """
        return "%s"

    def modify_insert_params(self, placeholder, params):
        """
        Allow modification of insert parameters. Needed for Oracle Spatial
        backend due to #10888.
        """
        return params

    def integer_field_range(self, internal_type):
        """
        Given an integer field internal type (e.g. 'PositiveIntegerField'),
        return a tuple of the (min_value, max_value) form representing the
        range of the column type bound to the field.
        """
        return self.integer_field_ranges[internal_type]

    def subtract_temporals(self, internal_type, lhs, rhs):
        if self.connection.features.supports_temporal_subtraction:
            lhs_sql, lhs_params = lhs
            rhs_sql, rhs_params = rhs
            return "(%s - %s)" % (lhs_sql, rhs_sql), (*lhs_params, *rhs_params)
        raise NotSupportedError(
            "This backend does not support %s subtraction." % internal_type
        )

    def window_frame_value(self, value):
        if isinstance(value, int):
            if value == 0:
                return self.CURRENT_ROW
            elif value < 0:
                return "%d %s" % (abs(value), self.PRECEDING)
            else:
                return "%d %s" % (value, self.FOLLOWING)

    def window_frame_rows_start_end(self, start=None, end=None):
        """
        Return SQL for start and end points in an OVER clause window frame.
        """
        if isinstance(start, int) and isinstance(end, int) and start > end:
            raise ValueError("start cannot be greater than end.")
        if start is not None and not isinstance(start, int):
            raise ValueError(
                f"start argument must be an integer, zero, or None, but got '{start}'."
            )
        if end is not None and not isinstance(end, int):
            raise ValueError(
                f"end argument must be an integer, zero, or None, but got '{end}'."
            )
        start_ = self.window_frame_value(start) or self.UNBOUNDED_PRECEDING
        end_ = self.window_frame_value(end) or self.UNBOUNDED_FOLLOWING
        return start_, end_

    def window_frame_range_start_end(self, start=None, end=None):
        if (start is not None and not isinstance(start, int)) or (
            isinstance(start, int) and start > 0
        ):
            raise ValueError(
                "start argument must be a negative integer, zero, or None, "
                "but got '%s'." % start
            )
        if (end is not None and not isinstance(end, int)) or (
            isinstance(end, int) and end < 0
        ):
            raise ValueError(
                "end argument must be a positive integer, zero, or None, but got '%s'."
                % end
            )
        start_ = self.window_frame_value(start) or self.UNBOUNDED_PRECEDING
        end_ = self.window_frame_value(end) or self.UNBOUNDED_FOLLOWING
        features = self.connection.features
        if features.only_supports_unbounded_with_preceding_and_following and (
            (start and start < 0) or (end and end > 0)
        ):
            raise NotSupportedError(
                "%s only supports UNBOUNDED together with PRECEDING and "
                "FOLLOWING." % self.connection.display_name
            )
        return start_, end_

    def explain_query_prefix(self, format=None, **options):
        if not self.connection.features.supports_explaining_query_execution:
            raise NotSupportedError(
                "This backend does not support explaining query execution."
            )
        if format:
            supported_formats = self.connection.features.supported_explain_formats
            normalized_format = format.upper()
            if normalized_format not in supported_formats:
                msg = "%s is not a recognized format." % normalized_format
                if supported_formats:
                    msg += " Allowed formats: %s" % ", ".join(sorted(supported_formats))
                else:
                    msg += (
                        f" {self.connection.display_name} does not support any formats."
                    )
                raise ValueError(msg)
        if options:
            raise ValueError("Unknown options: %s" % ", ".join(sorted(options.keys())))
        return self.explain_prefix

    def insert_statement(self, on_conflict=None):
        return "INSERT INTO"

    def on_conflict_suffix_sql(self, fields, on_conflict, update_fields, unique_fields):
        return ""

    def prepare_join_on_clause(self, lhs_table, lhs_field, rhs_table, rhs_field):
        lhs_expr = Col(lhs_table, lhs_field)
        rhs_expr = Col(rhs_table, rhs_field)

        return lhs_expr, rhs_expr<|MERGE_RESOLUTION|>--- conflicted
+++ resolved
@@ -276,7 +276,6 @@
             if sql
         )
 
-<<<<<<< HEAD
     def fk_on_delete_sql(self, operation):
         """
         Return the SQL to make an ON DELETE statement during a CREATE TABLE
@@ -287,12 +286,11 @@
         if operation == "":
             return ""
         raise NotImplementedError(f"ON DELETE {operation} is not supported.")
-=======
+
     def bulk_insert_sql(self, fields, placeholder_rows):
         placeholder_rows_sql = (", ".join(row) for row in placeholder_rows)
         values_sql = ", ".join([f"({sql})" for sql in placeholder_rows_sql])
         return f"VALUES {values_sql}"
->>>>>>> 42bc81b1
 
     def last_executed_query(self, cursor, sql, params):
         """

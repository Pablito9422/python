--- conflicted
+++ resolved
@@ -37,17 +37,12 @@
 __all__ = [str(x) for x in (
     'AutoField', 'BLANK_CHOICE_DASH', 'BigIntegerField', 'BinaryField',
     'BooleanField', 'CharField', 'CommaSeparatedIntegerField', 'DateField',
-<<<<<<< HEAD
-    'DateTimeField', 'DecimalField', 'EmailField', 'Empty', 'Field',
-    'FieldDoesNotExist', 'FieldFlagsMixin', 'FilePathField', 'FloatField',
-=======
-    'DateTimeField', 'DecimalField', 'DurationField', 'EmailField', 'Empty',
-    'Field', 'FieldDoesNotExist', 'FilePathField', 'FloatField',
->>>>>>> 9a234700
-    'GenericIPAddressField', 'IPAddressField', 'IntegerField', 'NOT_PROVIDED',
-    'NullBooleanField', 'PositiveIntegerField', 'PositiveSmallIntegerField',
-    'SlugField', 'SmallIntegerField', 'TextField', 'TimeField', 'URLField',
-    'UUIDField',
+    'DateTimeField', 'DecimalField', 'DurationField', 'EmailField',
+    'Empty', 'Field', 'FieldDoesNotExist', 'FieldFlagsMixin', 'FilePathField',
+    'FloatField', 'GenericIPAddressField', 'IPAddressField', 'IntegerField',
+    'NOT_PROVIDED', 'NullBooleanField', 'PositiveIntegerField',
+    'PositiveSmallIntegerField', 'SlugField', 'SmallIntegerField', 'TextField',
+    'TimeField', 'URLField', 'UUIDField',
 )]
 
 

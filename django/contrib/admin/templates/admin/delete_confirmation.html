--- conflicted
+++ resolved
@@ -11,18 +11,11 @@
 
 {% block breadcrumbs %}
 <div class="breadcrumbs">
-<<<<<<< HEAD
-<a href="{{ model_admin.admin_index_url }}">{% trans 'Home' %}</a>
-&rsaquo; <a href="{{ model_admin.admin_applist_url }}">{{ opts.app_config.verbose_name }}</a>
-&rsaquo; <a href="{{ model_admin.admin_changelist_url }}">{{ opts.verbose_name_plural|capfirst|escape }}</a>
-&rsaquo; <a href="{% admin_change_url modeladmin object.pk %}">{{ object|truncatewords:"18" }}</a>
-=======
-<a href="{% url 'admin:index' %}">{% trans 'Home' %}</a>
-&rsaquo; <a href="{% url 'admin:app_list' app_label=opts.app_label %}">{{ opts.app_config.verbose_name }}</a>
-&rsaquo; <a href="{% url opts|admin_urlname:'changelist' %}">{{ opts.verbose_name_plural|capfirst }}</a>
-&rsaquo; <a href="{% url opts|admin_urlname:'change' object.pk|admin_urlquote %}">{{ object|truncatewords:"18" }}</a>
->>>>>>> 78c155cf
-&rsaquo; {% trans 'Delete' %}
+    <a href="{{ model_admin.admin_index_url }}">{% trans 'Home' %}</a>
+    &rsaquo; <a href="{{ model_admin.admin_applist_url }}">{{ opts.app_config.verbose_name }}</a>
+    &rsaquo; <a href="{{ model_admin.admin_changelist_url }}">{{ opts.verbose_name_plural|capfirst|escape }}</a>
+    &rsaquo; <a href="{% admin_change_url modeladmin object.pk %}">{{ object|truncatewords:"18" }}</a>
+    &rsaquo; {% trans 'Delete' %}
 </div>
 {% endblock %}
 

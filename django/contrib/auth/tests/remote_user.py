--- conflicted
+++ resolved
@@ -101,22 +101,12 @@
         the REMOTE_USER header disappears during the same browser session.
         """
         User.objects.create(username='knownuser')
-<<<<<<< HEAD
         # Known user authenticates
         response = self.client.get('/remote_user/', REMOTE_USER=self.known_user)
         self.assertEqual(response.context['user'].username, 'knownuser')
-=======
-        User.objects.create(username='knownuser2')
-        num_users = User.objects.count()
-        # Known user authenticates
-        response = self.client.get('/remote_user/', REMOTE_USER=self.known_user)
-        self.assertEqual(response.context['user'].username, 'knownuser')
-        self.assertEqual(User.objects.count(), num_users)
->>>>>>> db90af1f
         # During the session, the REMOTE_USER header disappears. Should trigger logout.
         response = self.client.get('/remote_user/')
         self.assertEqual(type(response.context['user']), AnonymousUser)
-
 
     def tearDown(self):
         """Restores settings to avoid breaking other tests."""

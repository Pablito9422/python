import pickle
import sys
import unittest

from django.test import SimpleTestCase
from django.test.runner import RemoteTestResult

try:
    import tblib.pickling_support
except ImportError:
    tblib = None


class ExceptionThatFailsUnpickling(Exception):
    """
    After pickling, this class fails unpickling with an error about incorrect
    arguments passed to __init__().
    """
    def __init__(self, arg):
        super().__init__()


class ParallelTestRunnerTest(SimpleTestCase):
    """
    End-to-end tests of the parallel test runner.

    These tests are only meaningful when running tests in parallel using
    the --parallel option, though it doesn't hurt to run them not in
    parallel.
    """

    def test_subtest(self):
        """
        Passing subtests work.
        """
        for i in range(2):
            with self.subTest(index=i):
                self.assertEqual(i, i)


class SampleFailingSubtest(SimpleTestCase):

    # This method name doesn't begin with "test" to prevent test discovery
    # from seeing it.
    def dummy_test(self):
        """
        A dummy test for testing subTest failures.
        """
        for i in range(3):
            with self.subTest(index=i):
                self.assertEqual(i, 1)

    def pickle_error_test(self):
        """A dummy test for testing TestCaseDTO."""
        # ^ note: 3.6's implementation of TestCase.shortDescription()
        #   doesn't strip whitespace before taking the first line of the
        #   docstring, so the single-line docstring is part of this test
        with self.subTest("I should fail"):
            self.not_pickleable = lambda: 0
            self.assertTrue(False)


class RemoteTestResultTest(SimpleTestCase):

    def _test_error_exc_info(self):
        try:
            raise ValueError('woops')
        except ValueError:
            return sys.exc_info()

    def test_was_successful_no_events(self):
        result = RemoteTestResult()
        self.assertIs(result.wasSuccessful(), True)

    def test_was_successful_one_success(self):
        result = RemoteTestResult()
        result.addSuccess(None)
        self.assertIs(result.wasSuccessful(), True)

    def test_was_successful_one_expected_failure(self):
        result = RemoteTestResult()
        result.addExpectedFailure(None, self._test_error_exc_info())
        self.assertIs(result.wasSuccessful(), True)

    def test_was_successful_one_skip(self):
        result = RemoteTestResult()
        result.addSkip(None, 'Skipped')
        self.assertIs(result.wasSuccessful(), True)

    @unittest.skipUnless(tblib is not None, 'requires tblib to be installed')
    def test_was_successful_one_error(self):
        result = RemoteTestResult()
        result.addError(None, self._test_error_exc_info())
        self.assertIs(result.wasSuccessful(), False)

    @unittest.skipUnless(tblib is not None, 'requires tblib to be installed')
    def test_was_successful_one_failure(self):
        result = RemoteTestResult()
        result.addFailure(None, self._test_error_exc_info())
        self.assertIs(result.wasSuccessful(), False)

    def test_picklable(self):
        result = RemoteTestResult()
        loaded_result = pickle.loads(pickle.dumps(result))
        self.assertEqual(result.events, loaded_result.events)

    def test_pickle_errors_detection(self):
        picklable_error = RuntimeError('This is fine')
        not_unpicklable_error = ExceptionThatFailsUnpickling('arg')

        result = RemoteTestResult()
        result._confirm_picklable(picklable_error)

        msg = '__init__() missing 1 required positional argument'
        with self.assertRaisesMessage(TypeError, msg):
            result._confirm_picklable(not_unpicklable_error)

    @unittest.skipUnless(tblib is not None, 'requires tblib to be installed')
    def test_add_failing_subtests(self):
        """
        Failing subtests are added correctly using addSubTest().
        """
        # Manually run a test with failing subtests to prevent the failures
        # from affecting the actual test run.
        result = RemoteTestResult()
        subtest_test = SampleFailingSubtest(methodName='dummy_test')
        subtest_test.run(result=result)

        events = result.events
        self.assertEqual(len(events), 4)
        self.assertIs(result.wasSuccessful(), False)

        event = events[1]
        self.assertEqual(event[0], 'addSubTest')
        self.assertEqual(str(event[2]), 'dummy_test (test_runner.test_parallel.SampleFailingSubtest) (index=0)')
        self.assertEqual(repr(event[3][1]), "AssertionError('0 != 1')")

        event = events[2]
<<<<<<< HEAD
        self.assertEqual(repr(event[3][1]), "AssertionError('2 != 1'%s)" % trailing_comma)

    @unittest.skipUnless(tblib is not None, 'requires tblib to be installed')
    def test_add_failed_subtest_with_unpickleable_members(self):
        """
        When a SubTest fails in a parallel context and the TestCase contains
        some unpickleable members, we should still be able to send the SubTest
        back to the TestRunner.
        """
        result = RemoteTestResult()
        subtest_test = SampleFailingSubtest(methodName="pickle_error_test")

        # Previously raised a "Can't pickle local object" exception:
        result = subtest_test.run(result=result)

        add_subtest_event = result.events[1]
        error = add_subtest_event[3][1]
        self.assertEqual(str(error), "False is not true")
=======
        self.assertEqual(repr(event[3][1]), "AssertionError('2 != 1')")
>>>>>>> 0dcd549b
<|MERGE_RESOLUTION|>--- conflicted
+++ resolved
@@ -136,8 +136,7 @@
         self.assertEqual(repr(event[3][1]), "AssertionError('0 != 1')")
 
         event = events[2]
-<<<<<<< HEAD
-        self.assertEqual(repr(event[3][1]), "AssertionError('2 != 1'%s)" % trailing_comma)
+        self.assertEqual(repr(event[3][1]), "AssertionError('2 != 1')")
 
     @unittest.skipUnless(tblib is not None, 'requires tblib to be installed')
     def test_add_failed_subtest_with_unpickleable_members(self):
@@ -154,7 +153,4 @@
 
         add_subtest_event = result.events[1]
         error = add_subtest_event[3][1]
-        self.assertEqual(str(error), "False is not true")
-=======
-        self.assertEqual(repr(event[3][1]), "AssertionError('2 != 1')")
->>>>>>> 0dcd549b
+        self.assertEqual(str(error), "False is not true")
import base64
import hashlib
import os
import shutil
import sys
import tempfile as sys_tempfile
import unittest
from io import BytesIO, StringIO
from unittest import mock
from urllib.parse import quote

from django.core.exceptions import SuspiciousFileOperation
from django.core.files import temp as tempfile
from django.core.files.uploadedfile import SimpleUploadedFile, UploadedFile
from django.http.multipartparser import (
    FILE,
    MultiPartParser,
    MultiPartParserError,
    Parser,
)
from django.test import SimpleTestCase, TestCase, client, override_settings
from django.utils.http import parse_header_parameters

from . import uploadhandler
from .models import FileModel

UNICODE_FILENAME = "test-0123456789_中文_Orléans.jpg"
MEDIA_ROOT = sys_tempfile.mkdtemp()
UPLOAD_TO = os.path.join(MEDIA_ROOT, "test_upload")

CANDIDATE_TRAVERSAL_FILE_NAMES = [
    "/tmp/hax0rd.txt",  # Absolute path, *nix-style.
    "C:\\Windows\\hax0rd.txt",  # Absolute path, win-style.
    "C:/Windows/hax0rd.txt",  # Absolute path, broken-style.
    "\\tmp\\hax0rd.txt",  # Absolute path, broken in a different way.
    "/tmp\\hax0rd.txt",  # Absolute path, broken by mixing.
    "subdir/hax0rd.txt",  # Descendant path, *nix-style.
    "subdir\\hax0rd.txt",  # Descendant path, win-style.
    "sub/dir\\hax0rd.txt",  # Descendant path, mixed.
    "../../hax0rd.txt",  # Relative path, *nix-style.
    "..\\..\\hax0rd.txt",  # Relative path, win-style.
    "../..\\hax0rd.txt",  # Relative path, mixed.
    "..&#x2F;hax0rd.txt",  # HTML entities.
    "..&sol;hax0rd.txt",  # HTML entities.
]

CANDIDATE_INVALID_FILE_NAMES = [
    "/tmp/",  # Directory, *nix-style.
    "c:\\tmp\\",  # Directory, win-style.
    "/tmp/.",  # Directory dot, *nix-style.
    "c:\\tmp\\.",  # Directory dot, *nix-style.
    "/tmp/..",  # Parent directory, *nix-style.
    "c:\\tmp\\..",  # Parent directory, win-style.
    "",  # Empty filename.
]


@override_settings(
    MEDIA_ROOT=MEDIA_ROOT, ROOT_URLCONF="file_uploads.urls", MIDDLEWARE=[]
)
class FileUploadTests(TestCase):
    @classmethod
    def setUpClass(cls):
        super().setUpClass()
        os.makedirs(MEDIA_ROOT, exist_ok=True)
        cls.addClassCleanup(shutil.rmtree, MEDIA_ROOT)

    def test_upload_name_is_validated(self):
        candidates = [
            "/tmp/",
            "/tmp/..",
            "/tmp/.",
        ]
        if sys.platform == "win32":
            candidates.extend(
                [
                    "c:\\tmp\\",
                    "c:\\tmp\\..",
                    "c:\\tmp\\.",
                ]
            )
        for file_name in candidates:
            with self.subTest(file_name=file_name):
                self.assertRaises(SuspiciousFileOperation, UploadedFile, name=file_name)

    def test_simple_upload(self):
        with open(__file__, "rb") as fp:
            post_data = {
                "name": "Ringo",
                "file_field": fp,
            }
            response = self.client.post("/upload/", post_data)
        self.assertEqual(response.status_code, 200)

    def test_large_upload(self):
        file = tempfile.NamedTemporaryFile
        with file(suffix=".file1") as file1, file(suffix=".file2") as file2:
            file1.write(b"a" * (2**21))
            file1.seek(0)

            file2.write(b"a" * (10 * 2**20))
            file2.seek(0)

            post_data = {
                "name": "Ringo",
                "file_field1": file1,
                "file_field2": file2,
            }

            for key in list(post_data):
                try:
                    post_data[key + "_hash"] = hashlib.sha1(
                        post_data[key].read()
                    ).hexdigest()
                    post_data[key].seek(0)
                except AttributeError:
                    post_data[key + "_hash"] = hashlib.sha1(
                        post_data[key].encode()
                    ).hexdigest()

            response = self.client.post("/verify/", post_data)

            self.assertEqual(response.status_code, 200)

    def _test_base64_upload(self, content, encode=base64.b64encode):
        payload = client.FakePayload(
            "\r\n".join(
                [
                    "--" + client.BOUNDARY,
                    'Content-Disposition: form-data; name="file"; filename="test.txt"',
                    "Content-Type: application/octet-stream",
                    "Content-Transfer-Encoding: base64",
                    "",
                ]
            )
        )
        payload.write(b"\r\n" + encode(content.encode()) + b"\r\n")
        payload.write("--" + client.BOUNDARY + "--\r\n")
        r = {
            "CONTENT_LENGTH": len(payload),
            "CONTENT_TYPE": client.MULTIPART_CONTENT,
            "PATH_INFO": "/echo_content/",
            "REQUEST_METHOD": "POST",
            "wsgi.input": payload,
        }
        response = self.client.request(**r)
        self.assertEqual(response.json()["file"], content)

    def test_base64_upload(self):
        self._test_base64_upload("This data will be transmitted base64-encoded.")

    def test_big_base64_upload(self):
        self._test_base64_upload("Big data" * 68000)  # > 512Kb

    def test_big_base64_newlines_upload(self):
        self._test_base64_upload("Big data" * 68000, encode=base64.encodebytes)

    def test_base64_invalid_upload(self):
        payload = client.FakePayload(
            "\r\n".join(
                [
                    "--" + client.BOUNDARY,
                    'Content-Disposition: form-data; name="file"; filename="test.txt"',
                    "Content-Type: application/octet-stream",
                    "Content-Transfer-Encoding: base64",
                    "",
                ]
            )
        )
        payload.write(b"\r\n!\r\n")
        payload.write("--" + client.BOUNDARY + "--\r\n")
        r = {
            "CONTENT_LENGTH": len(payload),
            "CONTENT_TYPE": client.MULTIPART_CONTENT,
            "PATH_INFO": "/echo_content/",
            "REQUEST_METHOD": "POST",
            "wsgi.input": payload,
        }
        response = self.client.request(**r)
        self.assertEqual(response.json()["file"], "")

    def test_unicode_file_name(self):
        with sys_tempfile.TemporaryDirectory() as temp_dir:
            # This file contains Chinese symbols and an accented char in the name.
            with open(os.path.join(temp_dir, UNICODE_FILENAME), "w+b") as file1:
                file1.write(b"b" * (2**10))
                file1.seek(0)
                response = self.client.post("/unicode_name/", {"file_unicode": file1})
            self.assertEqual(response.status_code, 200)

    def test_unicode_file_name_rfc2231(self):
        """
        Test receiving file upload when filename is encoded with RFC2231
        (#22971).
        """
        payload = client.FakePayload()
        payload.write(
            "\r\n".join(
                [
                    "--" + client.BOUNDARY,
                    'Content-Disposition: form-data; name="file_unicode"; '
                    "filename*=UTF-8''%s" % quote(UNICODE_FILENAME),
                    "Content-Type: application/octet-stream",
                    "",
                    "You got pwnd.\r\n",
                    "\r\n--" + client.BOUNDARY + "--\r\n",
                ]
            )
        )

        r = {
            "CONTENT_LENGTH": len(payload),
            "CONTENT_TYPE": client.MULTIPART_CONTENT,
            "PATH_INFO": "/unicode_name/",
            "REQUEST_METHOD": "POST",
            "wsgi.input": payload,
        }
        response = self.client.request(**r)
        self.assertEqual(response.status_code, 200)

    def test_unicode_name_rfc2231(self):
        """
        Test receiving file upload when filename is encoded with RFC2231
        (#22971).
        """
        payload = client.FakePayload()
        payload.write(
            "\r\n".join(
                [
                    "--" + client.BOUNDARY,
                    "Content-Disposition: form-data; name*=UTF-8''file_unicode; "
                    "filename*=UTF-8''%s" % quote(UNICODE_FILENAME),
                    "Content-Type: application/octet-stream",
                    "",
                    "You got pwnd.\r\n",
                    "\r\n--" + client.BOUNDARY + "--\r\n",
                ]
            )
        )

        r = {
            "CONTENT_LENGTH": len(payload),
            "CONTENT_TYPE": client.MULTIPART_CONTENT,
            "PATH_INFO": "/unicode_name/",
            "REQUEST_METHOD": "POST",
            "wsgi.input": payload,
        }
        response = self.client.request(**r)
        self.assertEqual(response.status_code, 200)

    def test_unicode_file_name_rfc2231_with_double_quotes(self):
        payload = client.FakePayload()
        payload.write(
            "\r\n".join(
                [
                    "--" + client.BOUNDARY,
                    'Content-Disposition: form-data; name="file_unicode"; '
                    "filename*=\"UTF-8''%s\"" % quote(UNICODE_FILENAME),
                    "Content-Type: application/octet-stream",
                    "",
                    "You got pwnd.\r\n",
                    "\r\n--" + client.BOUNDARY + "--\r\n",
                ]
            )
        )
        r = {
            "CONTENT_LENGTH": len(payload),
            "CONTENT_TYPE": client.MULTIPART_CONTENT,
            "PATH_INFO": "/unicode_name/",
            "REQUEST_METHOD": "POST",
            "wsgi.input": payload,
        }
        response = self.client.request(**r)
        self.assertEqual(response.status_code, 200)

    def test_unicode_name_rfc2231_with_double_quotes(self):
        payload = client.FakePayload()
        payload.write(
            "\r\n".join(
                [
                    "--" + client.BOUNDARY,
                    "Content-Disposition: form-data; name*=\"UTF-8''file_unicode\"; "
                    "filename*=\"UTF-8''%s\"" % quote(UNICODE_FILENAME),
                    "Content-Type: application/octet-stream",
                    "",
                    "You got pwnd.\r\n",
                    "\r\n--" + client.BOUNDARY + "--\r\n",
                ]
            )
        )
        r = {
            "CONTENT_LENGTH": len(payload),
            "CONTENT_TYPE": client.MULTIPART_CONTENT,
            "PATH_INFO": "/unicode_name/",
            "REQUEST_METHOD": "POST",
            "wsgi.input": payload,
        }
        response = self.client.request(**r)
        self.assertEqual(response.status_code, 200)

    def test_blank_filenames(self):
        """
        Receiving file upload when filename is blank (before and after
        sanitization) should be okay.
        """
        filenames = [
            "",
            # Normalized by MultiPartParser.IE_sanitize().
            "C:\\Windows\\",
            # Normalized by os.path.basename().
            "/",
            "ends-with-slash/",
        ]
        payload = client.FakePayload()
        for i, name in enumerate(filenames):
            payload.write(
                "\r\n".join(
                    [
                        "--" + client.BOUNDARY,
                        'Content-Disposition: form-data; name="file%s"; filename="%s"'
                        % (i, name),
                        "Content-Type: application/octet-stream",
                        "",
                        "You got pwnd.\r\n",
                    ]
                )
            )
        payload.write("\r\n--" + client.BOUNDARY + "--\r\n")

        r = {
            "CONTENT_LENGTH": len(payload),
            "CONTENT_TYPE": client.MULTIPART_CONTENT,
            "PATH_INFO": "/echo/",
            "REQUEST_METHOD": "POST",
            "wsgi.input": payload,
        }
        response = self.client.request(**r)
        self.assertEqual(response.status_code, 200)

        # Empty filenames should be ignored
        received = response.json()
        for i, name in enumerate(filenames):
            self.assertIsNone(received.get("file%s" % i))

    def test_non_printable_chars_in_file_names(self):
        file_name = "non-\x00printable\x00\n_chars.txt\x00"
        payload = client.FakePayload()
        payload.write(
            "\r\n".join(
                [
                    "--" + client.BOUNDARY,
                    f'Content-Disposition: form-data; name="file"; '
                    f'filename="{file_name}"',
                    "Content-Type: application/octet-stream",
                    "",
                    "You got pwnd.\r\n",
                ]
            )
        )
        payload.write("\r\n--" + client.BOUNDARY + "--\r\n")
        r = {
            "CONTENT_LENGTH": len(payload),
            "CONTENT_TYPE": client.MULTIPART_CONTENT,
            "PATH_INFO": "/echo/",
            "REQUEST_METHOD": "POST",
            "wsgi.input": payload,
        }
        response = self.client.request(**r)
        # Non-printable chars are sanitized.
        received = response.json()
        self.assertEqual(received["file"], "non-printable_chars.txt")

    def test_dangerous_file_names(self):
        """Uploaded file names should be sanitized before ever reaching the view."""
        # This test simulates possible directory traversal attacks by a
        # malicious uploader We have to do some monkeybusiness here to construct
        # a malicious payload with an invalid file name (containing os.sep or
        # os.pardir). This similar to what an attacker would need to do when
        # trying such an attack.
        payload = client.FakePayload()
        for i, name in enumerate(CANDIDATE_TRAVERSAL_FILE_NAMES):
            payload.write(
                "\r\n".join(
                    [
                        "--" + client.BOUNDARY,
                        'Content-Disposition: form-data; name="file%s"; filename="%s"'
                        % (i, name),
                        "Content-Type: application/octet-stream",
                        "",
                        "You got pwnd.\r\n",
                    ]
                )
            )
        payload.write("\r\n--" + client.BOUNDARY + "--\r\n")

        r = {
            "CONTENT_LENGTH": len(payload),
            "CONTENT_TYPE": client.MULTIPART_CONTENT,
            "PATH_INFO": "/echo/",
            "REQUEST_METHOD": "POST",
            "wsgi.input": payload,
        }
        response = self.client.request(**r)
        # The filenames should have been sanitized by the time it got to the view.
        received = response.json()
        for i, name in enumerate(CANDIDATE_TRAVERSAL_FILE_NAMES):
            got = received["file%s" % i]
            self.assertEqual(got, "hax0rd.txt")

    def test_filename_overflow(self):
        """File names over 256 characters (dangerous on some platforms) get fixed up."""
        long_str = "f" * 300
        cases = [
            # field name, filename, expected
            ("long_filename", "%s.txt" % long_str, "%s.txt" % long_str[:251]),
            ("long_extension", "foo.%s" % long_str, ".%s" % long_str[:254]),
            ("no_extension", long_str, long_str[:255]),
            ("no_filename", ".%s" % long_str, ".%s" % long_str[:254]),
            ("long_everything", "%s.%s" % (long_str, long_str), ".%s" % long_str[:254]),
        ]
        payload = client.FakePayload()
        for name, filename, _ in cases:
            payload.write(
                "\r\n".join(
                    [
                        "--" + client.BOUNDARY,
                        'Content-Disposition: form-data; name="{}"; filename="{}"',
                        "Content-Type: application/octet-stream",
                        "",
                        "Oops.",
                        "",
                    ]
                ).format(name, filename)
            )
        payload.write("\r\n--" + client.BOUNDARY + "--\r\n")
        r = {
            "CONTENT_LENGTH": len(payload),
            "CONTENT_TYPE": client.MULTIPART_CONTENT,
            "PATH_INFO": "/echo/",
            "REQUEST_METHOD": "POST",
            "wsgi.input": payload,
        }
        response = self.client.request(**r)
        result = response.json()
        for name, _, expected in cases:
            got = result[name]
            self.assertEqual(expected, got, "Mismatch for {}".format(name))
            self.assertLess(
                len(got), 256, "Got a long file name (%s characters)." % len(got)
            )

    def test_file_content(self):
        file = tempfile.NamedTemporaryFile
        with file(suffix=".ctype_extra") as no_content_type, file(
            suffix=".ctype_extra"
        ) as simple_file:
            no_content_type.write(b"no content")
            no_content_type.seek(0)

            simple_file.write(b"text content")
            simple_file.seek(0)
            simple_file.content_type = "text/plain"

            string_io = StringIO("string content")
            bytes_io = BytesIO(b"binary content")

            response = self.client.post(
                "/echo_content/",
                {
                    "no_content_type": no_content_type,
                    "simple_file": simple_file,
                    "string": string_io,
                    "binary": bytes_io,
                },
            )
            received = response.json()
            self.assertEqual(received["no_content_type"], "no content")
            self.assertEqual(received["simple_file"], "text content")
            self.assertEqual(received["string"], "string content")
            self.assertEqual(received["binary"], "binary content")

    def test_content_type_extra(self):
        """Uploaded files may have content type parameters available."""
        file = tempfile.NamedTemporaryFile
        with file(suffix=".ctype_extra") as no_content_type, file(
            suffix=".ctype_extra"
        ) as simple_file:
            no_content_type.write(b"something")
            no_content_type.seek(0)

            simple_file.write(b"something")
            simple_file.seek(0)
            simple_file.content_type = "text/plain; test-key=test_value"

            response = self.client.post(
                "/echo_content_type_extra/",
                {
                    "no_content_type": no_content_type,
                    "simple_file": simple_file,
                },
            )
            received = response.json()
            self.assertEqual(received["no_content_type"], {})
            self.assertEqual(received["simple_file"], {"test-key": "test_value"})

    def test_truncated_multipart_handled_gracefully(self):
        """
        If passed an incomplete multipart message, MultiPartParser does not
        attempt to read beyond the end of the stream, and simply will handle
        the part that can be parsed gracefully.
        """
        payload_str = "\r\n".join(
            [
                "--" + client.BOUNDARY,
                'Content-Disposition: form-data; name="file"; filename="foo.txt"',
                "Content-Type: application/octet-stream",
                "",
                "file contents" "--" + client.BOUNDARY + "--",
                "",
            ]
        )
        payload = client.FakePayload(payload_str[:-10])
        r = {
            "CONTENT_LENGTH": len(payload),
            "CONTENT_TYPE": client.MULTIPART_CONTENT,
            "PATH_INFO": "/echo/",
            "REQUEST_METHOD": "POST",
            "wsgi.input": payload,
        }
        self.assertEqual(self.client.request(**r).json(), {})

    def test_empty_multipart_handled_gracefully(self):
        """
        If passed an empty multipart message, MultiPartParser will return
        an empty QueryDict.
        """
        r = {
            "CONTENT_LENGTH": 0,
            "CONTENT_TYPE": client.MULTIPART_CONTENT,
            "PATH_INFO": "/echo/",
            "REQUEST_METHOD": "POST",
            "wsgi.input": client.FakePayload(b""),
        }
        self.assertEqual(self.client.request(**r).json(), {})

    def test_custom_upload_handler(self):
        file = tempfile.NamedTemporaryFile
        with file() as smallfile, file() as bigfile:
            # A small file (under the 5M quota)
            smallfile.write(b"a" * (2**21))
            smallfile.seek(0)

            # A big file (over the quota)
            bigfile.write(b"a" * (10 * 2**20))
            bigfile.seek(0)

            # Small file posting should work.
            self.assertIn("f", self.client.post("/quota/", {"f": smallfile}).json())

            # Large files don't go through.
            self.assertNotIn("f", self.client.post("/quota/", {"f": bigfile}).json())

    def test_broken_custom_upload_handler(self):
        with tempfile.NamedTemporaryFile() as file:
            file.write(b"a" * (2**21))
            file.seek(0)

            msg = (
                "You cannot alter upload handlers after the upload has been processed."
            )
            with self.assertRaisesMessage(AttributeError, msg):
                self.client.post("/quota/broken/", {"f": file})

    def test_stop_upload_temporary_file_handler(self):
        with tempfile.NamedTemporaryFile() as temp_file:
            temp_file.write(b"a")
            temp_file.seek(0)
            response = self.client.post("/temp_file/stop_upload/", {"file": temp_file})
            temp_path = response.json()["temp_path"]
            self.assertIs(os.path.exists(temp_path), False)

    def test_upload_interrupted_temporary_file_handler(self):
        # Simulate an interrupted upload by omitting the closing boundary.
        class MockedParser(Parser):
            def __iter__(self):
                for item in super().__iter__():
                    item_type, meta_data, field_stream = item
                    yield item_type, meta_data, field_stream
                    if item_type == FILE:
                        return

        with tempfile.NamedTemporaryFile() as temp_file:
            temp_file.write(b"a")
            temp_file.seek(0)
            with mock.patch(
                "django.http.multipartparser.Parser",
                MockedParser,
            ):
                response = self.client.post(
                    "/temp_file/upload_interrupted/",
                    {"file": temp_file},
                )
            temp_path = response.json()["temp_path"]
            self.assertIs(os.path.exists(temp_path), False)

    def test_fileupload_getlist(self):
        file = tempfile.NamedTemporaryFile
        with file() as file1, file() as file2, file() as file2a:
            file1.write(b"a" * (2**23))
            file1.seek(0)

            file2.write(b"a" * (2 * 2**18))
            file2.seek(0)

            file2a.write(b"a" * (5 * 2**20))
            file2a.seek(0)

            response = self.client.post(
                "/getlist_count/",
                {
                    "file1": file1,
                    "field1": "test",
                    "field2": "test3",
                    "field3": "test5",
                    "field4": "test6",
                    "field5": "test7",
                    "file2": (file2, file2a),
                },
            )
            got = response.json()
            self.assertEqual(got.get("file1"), 1)
            self.assertEqual(got.get("file2"), 2)

    def test_fileuploads_closed_at_request_end(self):
        file = tempfile.NamedTemporaryFile
        with file() as f1, file() as f2a, file() as f2b:
            response = self.client.post(
                "/fd_closing/t/",
                {
                    "file": f1,
                    "file2": (f2a, f2b),
                },
            )

        request = response.wsgi_request
        # The files were parsed.
        self.assertTrue(hasattr(request, "_files"))

        file = request._files["file"]
        self.assertTrue(file.closed)

        files = request._files.getlist("file2")
        self.assertTrue(files[0].closed)
        self.assertTrue(files[1].closed)

    def test_no_parsing_triggered_by_fd_closing(self):
        file = tempfile.NamedTemporaryFile
        with file() as f1, file() as f2a, file() as f2b:
            response = self.client.post(
                "/fd_closing/f/",
                {
                    "file": f1,
                    "file2": (f2a, f2b),
                },
            )

        request = response.wsgi_request
        # The fd closing logic doesn't trigger parsing of the stream
        self.assertFalse(hasattr(request, "_files"))

    def test_file_error_blocking(self):
        """
        The server should not block when there are upload errors (bug #8622).
        This can happen if something -- i.e. an exception handler -- tries to
        access POST while handling an error in parsing POST. This shouldn't
        cause an infinite loop!
        """

        class POSTAccessingHandler(client.ClientHandler):
            """A handler that'll access POST during an exception."""

            def handle_uncaught_exception(self, request, resolver, exc_info):
                ret = super().handle_uncaught_exception(request, resolver, exc_info)
                request.POST  # evaluate
                return ret

        # Maybe this is a little more complicated that it needs to be; but if
        # the django.test.client.FakePayload.read() implementation changes then
        # this test would fail.  So we need to know exactly what kind of error
        # it raises when there is an attempt to read more than the available bytes:
        try:
            client.FakePayload(b"a").read(2)
        except Exception as err:
            reference_error = err

        # install the custom handler that tries to access request.POST
        self.client.handler = POSTAccessingHandler()

        with open(__file__, "rb") as fp:
            post_data = {
                "name": "Ringo",
                "file_field": fp,
            }
            try:
                self.client.post("/upload_errors/", post_data)
            except reference_error.__class__ as err:
                self.assertNotEqual(
                    str(err),
                    str(reference_error),
                    "Caught a repeated exception that'll cause an infinite loop in "
                    "file uploads.",
                )
            except Exception as err:
                # CustomUploadError is the error that should have been raised
                self.assertEqual(err.__class__, uploadhandler.CustomUploadError)

    def test_filename_case_preservation(self):
        """
        The storage backend shouldn't mess with the case of the filenames
        uploaded.
        """
        # Synthesize the contents of a file upload with a mixed case filename
        # so we don't have to carry such a file in the Django tests source code
        # tree.
        vars = {"boundary": "oUrBoUnDaRyStRiNg"}
        post_data = [
            "--%(boundary)s",
            'Content-Disposition: form-data; name="file_field"; '
            'filename="MiXeD_cAsE.txt"',
            "Content-Type: application/octet-stream",
            "",
            "file contents\n",
            "--%(boundary)s--\r\n",
        ]
        response = self.client.post(
            "/filename_case/",
            "\r\n".join(post_data) % vars,
            "multipart/form-data; boundary=%(boundary)s" % vars,
        )
        self.assertEqual(response.status_code, 200)
        id = int(response.content)
        obj = FileModel.objects.get(pk=id)
        # The name of the file uploaded and the file stored in the server-side
        # shouldn't differ.
        self.assertEqual(os.path.basename(obj.testfile.path), "MiXeD_cAsE.txt")

    def test_filename_traversal_upload(self):
        os.makedirs(UPLOAD_TO, exist_ok=True)
        tests = [
            "..&#x2F;test.txt",
            "..&sol;test.txt",
        ]
        for file_name in tests:
            with self.subTest(file_name=file_name):
                payload = client.FakePayload()
                payload.write(
                    "\r\n".join(
                        [
                            "--" + client.BOUNDARY,
                            'Content-Disposition: form-data; name="my_file"; '
                            'filename="%s";' % file_name,
                            "Content-Type: text/plain",
                            "",
                            "file contents.\r\n",
                            "\r\n--" + client.BOUNDARY + "--\r\n",
                        ]
                    ),
                )
                r = {
                    "CONTENT_LENGTH": len(payload),
                    "CONTENT_TYPE": client.MULTIPART_CONTENT,
                    "PATH_INFO": "/upload_traversal/",
                    "REQUEST_METHOD": "POST",
                    "wsgi.input": payload,
                }
                response = self.client.request(**r)
                result = response.json()
                self.assertEqual(response.status_code, 200)
                self.assertEqual(result["file_name"], "test.txt")
                self.assertIs(
                    os.path.exists(os.path.join(MEDIA_ROOT, "test.txt")),
                    False,
                )
                self.assertIs(
                    os.path.exists(os.path.join(UPLOAD_TO, "test.txt")),
                    True,
                )


@override_settings(MEDIA_ROOT=MEDIA_ROOT)
class DirectoryCreationTests(SimpleTestCase):
    """
    Tests for error handling during directory creation
    via _save_FIELD_file (ticket #6450)
    """

    @classmethod
    def setUpClass(cls):
        super().setUpClass()
        os.makedirs(MEDIA_ROOT, exist_ok=True)
        cls.addClassCleanup(shutil.rmtree, MEDIA_ROOT)

    def setUp(self):
        self.obj = FileModel()

    @unittest.skipIf(
        sys.platform == "win32", "Python on Windows doesn't have working os.chmod()."
    )
    def test_readonly_root(self):
        """Permission errors are not swallowed"""
        os.chmod(MEDIA_ROOT, 0o500)
        self.addCleanup(os.chmod, MEDIA_ROOT, 0o700)
        with self.assertRaises(PermissionError):
            self.obj.testfile.save(
                "foo.txt", SimpleUploadedFile("foo.txt", b"x"), save=False
            )

    def test_not_a_directory(self):
        # Create a file with the upload directory name
        open(UPLOAD_TO, "wb").close()
        self.addCleanup(os.remove, UPLOAD_TO)
        msg = "%s exists and is not a directory." % UPLOAD_TO
        with self.assertRaisesMessage(FileExistsError, msg):
            with SimpleUploadedFile("foo.txt", b"x") as file:
                self.obj.testfile.save("foo.txt", file, save=False)


class MultiParserTests(SimpleTestCase):
    def test_empty_upload_handlers(self):
        # We're not actually parsing here; just checking if the parser properly
        # instantiates with empty upload handlers.
        MultiPartParser(
            {
                "CONTENT_TYPE": "multipart/form-data; boundary=_foo",
                "CONTENT_LENGTH": "1",
            },
            StringIO("x"),
            [],
            "utf-8",
        )

    def test_invalid_content_type(self):
        with self.assertRaisesMessage(
            MultiPartParserError, "Invalid Content-Type: text/plain"
        ):
            MultiPartParser(
                {
                    "CONTENT_TYPE": "text/plain",
                    "CONTENT_LENGTH": "1",
                },
                StringIO("x"),
                [],
                "utf-8",
            )

    def test_negative_content_length(self):
        with self.assertRaisesMessage(
            MultiPartParserError, "Invalid content length: -1"
        ):
            MultiPartParser(
                {
                    "CONTENT_TYPE": "multipart/form-data; boundary=_foo",
                    "CONTENT_LENGTH": -1,
                },
                StringIO("x"),
                [],
                "utf-8",
            )

    def test_bad_type_content_length(self):
        multipart_parser = MultiPartParser(
            {
                "CONTENT_TYPE": "multipart/form-data; boundary=_foo",
                "CONTENT_LENGTH": "a",
            },
            StringIO("x"),
            [],
            "utf-8",
        )
        self.assertEqual(multipart_parser._content_length, 0)

    def test_sanitize_file_name(self):
        parser = MultiPartParser(
            {
                "CONTENT_TYPE": "multipart/form-data; boundary=_foo",
                "CONTENT_LENGTH": "1",
            },
            StringIO("x"),
            [],
            "utf-8",
        )
        for file_name in CANDIDATE_TRAVERSAL_FILE_NAMES:
            with self.subTest(file_name=file_name):
                self.assertEqual(parser.sanitize_file_name(file_name), "hax0rd.txt")

    def test_sanitize_invalid_file_name(self):
        parser = MultiPartParser(
            {
                "CONTENT_TYPE": "multipart/form-data; boundary=_foo",
                "CONTENT_LENGTH": "1",
            },
            StringIO("x"),
            [],
            "utf-8",
        )
        for file_name in CANDIDATE_INVALID_FILE_NAMES:
            with self.subTest(file_name=file_name):
                self.assertIsNone(parser.sanitize_file_name(file_name))

    def test_rfc2231_parsing(self):
        test_data = (
            (
                b"Content-Type: application/x-stuff; "
                b"title*=us-ascii'en-us'This%20is%20%2A%2A%2Afun%2A%2A%2A",
                "This is ***fun***",
            ),
            (
                b"Content-Type: application/x-stuff; title*=UTF-8''foo-%c3%a4.html",
                "foo-ä.html",
            ),
            (
                b"Content-Type: application/x-stuff; title*=iso-8859-1''foo-%E4.html",
                "foo-ä.html",
            ),
        )
        for raw_line, expected_title in test_data:
            parsed = parse_header_parameters(raw_line)
            self.assertEqual(parsed[1]["title"], expected_title)

    def test_rfc2231_wrong_title(self):
        """
        Test wrongly formatted RFC 2231 headers (missing double single quotes).
        Parsing should not crash (#24209).
        """
        test_data = (
            (
                b"Content-Type: application/x-stuff; "
                b"title*='This%20is%20%2A%2A%2Afun%2A%2A%2A",
                b"'This%20is%20%2A%2A%2Afun%2A%2A%2A",
            ),
            (b"Content-Type: application/x-stuff; title*='foo.html", b"'foo.html"),
            (b"Content-Type: application/x-stuff; title*=bar.html", b"bar.html"),
        )
        for raw_line, expected_title in test_data:
<<<<<<< HEAD
            parsed = parse_header(raw_line)
            self.assertEqual(parsed[1]["title"], expected_title)

    def test_parse_header_with_double_quotes_and_semicolon(self):
        self.assertEqual(
            parse_header(b'form-data; name="files"; filename="fo\\"o;bar"'),
            ("form-data", {"name": b"files", "filename": b'fo"o;bar'}),
        )
=======
            parsed = parse_header_parameters(raw_line)
            self.assertEqual(parsed[1]["title"], expected_title)
>>>>>>> 13f0f34f
<|MERGE_RESOLUTION|>--- conflicted
+++ resolved
@@ -17,6 +17,7 @@
     MultiPartParser,
     MultiPartParserError,
     Parser,
+    parse_header,
 )
 from django.test import SimpleTestCase, TestCase, client, override_settings
 from django.utils.http import parse_header_parameters
@@ -942,16 +943,11 @@
             (b"Content-Type: application/x-stuff; title*=bar.html", b"bar.html"),
         )
         for raw_line, expected_title in test_data:
-<<<<<<< HEAD
-            parsed = parse_header(raw_line)
+            parsed = parse_header_parameters(raw_line)
             self.assertEqual(parsed[1]["title"], expected_title)
 
     def test_parse_header_with_double_quotes_and_semicolon(self):
         self.assertEqual(
             parse_header(b'form-data; name="files"; filename="fo\\"o;bar"'),
             ("form-data", {"name": b"files", "filename": b'fo"o;bar'}),
-        )
-=======
-            parsed = parse_header_parameters(raw_line)
-            self.assertEqual(parsed[1]["title"], expected_title)
->>>>>>> 13f0f34f
+        )
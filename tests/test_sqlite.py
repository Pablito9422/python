--- conflicted
+++ resolved
@@ -19,16 +19,10 @@
     "other": {
         "ENGINE": "django.db.backends.sqlite3",
     },
-<<<<<<< HEAD
-    'other': {
-        'ENGINE': 'django.db.backends.sqlite3',
-    },
-    'async': {
-        'ENGINE': 'django.db.backends.aiosqlite',
-        'SYNC_DATABASE_ALIAS': 'default',
+    "async": {
+        "ENGINE": "django.db.backends.aiosqlite",
+        "SYNC_DATABASE_ALIAS": "default",
     }
-=======
->>>>>>> 6ffe48b8
 }
 
 SECRET_KEY = "django_tests_secret_key"

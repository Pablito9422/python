--- conflicted
+++ resolved
@@ -1141,7 +1141,6 @@
         limit_choices_to={"continent": Country.ASIA},
     )
 
-<<<<<<< HEAD
 class Transitionstate(models.Model):
     label = models.CharField(max_length=255)
 
@@ -1151,7 +1150,6 @@
 class Transition(models.Model):
     source = models.ManyToManyField(Transitionstate, related_name='transition_source')
     target = models.ForeignKey(Transitionstate, on_delete=models.CASCADE, related_name='transition_target')
-=======
 
 class Square(models.Model):
     side = models.IntegerField()
@@ -1162,5 +1160,4 @@
     )
 
     class Meta:
-        required_db_features = {"supports_stored_generated_columns"}
->>>>>>> 19c4052f
+        required_db_features = {"supports_stored_generated_columns"}
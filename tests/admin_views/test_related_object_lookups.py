--- conflicted
+++ resolved
@@ -102,22 +102,17 @@
 
         # Check that both the "Available" m2m box and the "Fk" dropdown now
         # include the newly added CamelCaseModel instance.
-<<<<<<< HEAD
-        self.assertHTMLEqual(
-            self.selenium.find_element(By.ID, "id_fk"),
-=======
         fk_dropdown = self.selenium.find_element(By.ID, "id_fk")
         self.assertHTMLEqual(
             fk_dropdown.get_attribute("innerHTML"),
->>>>>>> 4636baec
             f"""
             <option value="" selected="">---------</option>
             <option value="1" selected>{interesting_name}</option>
             """,
         )
-<<<<<<< HEAD
+        m2m_box = self.selenium.find_element(By.ID, "id_m2m_from")
         self.assertHTMLEqual(
-            self.selenium.find_element(By.ID, "id_m2m_from"),
+            m2m_box.get_attribute("innerHTML"),
             f"""
             <option value="1">{interesting_name}</option>
             """,
@@ -164,12 +159,4 @@
             <option value="" selected="">---------</option>
             <option value="1">{name}</option>
             """,
-=======
-        m2m_box = self.selenium.find_element(By.ID, "id_m2m_from")
-        self.assertHTMLEqual(
-            m2m_box.get_attribute("innerHTML"),
-            f"""
-            <option value="1">{interesting_name}</option>
-            """,
->>>>>>> 4636baec
         )
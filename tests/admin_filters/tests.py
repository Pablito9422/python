from __future__ import unicode_literals

import datetime
import sys
import unittest

from django.contrib.admin import (
    AllValuesFieldListFilter, BooleanFieldListFilter, ModelAdmin,
    RelatedOnlyFieldListFilter, SimpleListFilter, site,
)
from django.contrib.admin.views.main import ChangeList
from django.contrib.auth.admin import UserAdmin
from django.contrib.auth.models import User
from django.core.exceptions import ImproperlyConfigured
from django.test import RequestFactory, TestCase, override_settings
from django.utils.encoding import force_text

from .models import Book, Bookmark, Department, Employee, TaggedItem


def select_by(dictlist, key, value):
    return [x for x in dictlist if x[key] == value][0]


class DecadeListFilter(SimpleListFilter):

    def lookups(self, request, model_admin):
        return (
            ('the 80s', "the 1980's"),
            ('the 90s', "the 1990's"),
            ('the 00s', "the 2000's"),
            ('other', "other decades"),
        )

    def queryset(self, request, queryset):
        decade = self.value()
        if decade == 'the 80s':
            return queryset.filter(year__gte=1980, year__lte=1989)
        if decade == 'the 90s':
            return queryset.filter(year__gte=1990, year__lte=1999)
        if decade == 'the 00s':
            return queryset.filter(year__gte=2000, year__lte=2009)


class NotNinetiesListFilter(SimpleListFilter):
    title = "Not nineties books"
    parameter_name = "book_year"

    def lookups(self, request, model_admin):
        return (
            ('the 90s', "the 1990's"),
        )

    def queryset(self, request, queryset):
        if self.value() == 'the 90s':
            return queryset.filter(year__gte=1990, year__lte=1999)
        else:
            return queryset.exclude(year__gte=1990, year__lte=1999)


class DecadeListFilterWithTitleAndParameter(DecadeListFilter):
    title = 'publication decade'
    parameter_name = 'publication-decade'


class DecadeListFilterWithoutTitle(DecadeListFilter):
    parameter_name = 'publication-decade'


class DecadeListFilterWithoutParameter(DecadeListFilter):
    title = 'publication decade'


class DecadeListFilterWithNoneReturningLookups(DecadeListFilterWithTitleAndParameter):

    def lookups(self, request, model_admin):
        pass


class DecadeListFilterWithFailingQueryset(DecadeListFilterWithTitleAndParameter):

    def queryset(self, request, queryset):
        raise 1 / 0


class DecadeListFilterWithQuerysetBasedLookups(DecadeListFilterWithTitleAndParameter):

    def lookups(self, request, model_admin):
        qs = model_admin.get_queryset(request)
        if qs.filter(year__gte=1980, year__lte=1989).exists():
            yield ('the 80s', "the 1980's")
        if qs.filter(year__gte=1990, year__lte=1999).exists():
            yield ('the 90s', "the 1990's")
        if qs.filter(year__gte=2000, year__lte=2009).exists():
            yield ('the 00s', "the 2000's")


class DecadeListFilterParameterEndsWith__In(DecadeListFilter):
    title = 'publication decade'
    parameter_name = 'decade__in'  # Ends with '__in"


class DecadeListFilterParameterEndsWith__Isnull(DecadeListFilter):
    title = 'publication decade'
    parameter_name = 'decade__isnull'  # Ends with '__isnull"


class DepartmentListFilterLookupWithNonStringValue(SimpleListFilter):
    title = 'department'
    parameter_name = 'department'

    def lookups(self, request, model_admin):
        return sorted({
            (employee.department.id,  # Intentionally not a string (Refs #19318)
             employee.department.code)
            for employee in model_admin.get_queryset(request).all()
        })

    def queryset(self, request, queryset):
        if self.value():
            return queryset.filter(department__id=self.value())


class DepartmentListFilterLookupWithUnderscoredParameter(DepartmentListFilterLookupWithNonStringValue):
    parameter_name = 'department__whatever'


class DepartmentListFilterLookupWithDynamicValue(DecadeListFilterWithTitleAndParameter):

    def lookups(self, request, model_admin):
        if self.value() == 'the 80s':
            return (('the 90s', "the 1990's"),)
        elif self.value() == 'the 90s':
            return (('the 80s', "the 1980's"),)
        else:
            return (('the 80s', "the 1980's"), ('the 90s', "the 1990's"),)


class CustomUserAdmin(UserAdmin):
    list_filter = ('books_authored', 'books_contributed')


class BookAdmin(ModelAdmin):
    list_filter = ('year', 'author', 'contributors', 'is_best_seller', 'date_registered', 'no')
    ordering = ('-id',)


class BookAdminWithTupleBooleanFilter(BookAdmin):
    list_filter = (
        'year',
        'author',
        'contributors',
        ('is_best_seller', BooleanFieldListFilter),
        'date_registered',
        'no',
    )


class BookAdminWithUnderscoreLookupAndTuple(BookAdmin):
    list_filter = (
        'year',
        ('author__email', AllValuesFieldListFilter),
        'contributors',
        'is_best_seller',
        'date_registered',
        'no',
    )


class BookAdminWithCustomQueryset(ModelAdmin):

    def __init__(self, user, *args, **kwargs):
        self.user = user
        super(BookAdminWithCustomQueryset, self).__init__(*args, **kwargs)

    list_filter = ('year',)

    def get_queryset(self, request):
        return super(BookAdminWithCustomQueryset, self).get_queryset(request).filter(author=self.user)


class BookAdminRelatedOnlyFilter(ModelAdmin):
    list_filter = (
        'year', 'is_best_seller', 'date_registered', 'no',
        ('author', RelatedOnlyFieldListFilter),
        ('contributors', RelatedOnlyFieldListFilter),
        ('employee__department', RelatedOnlyFieldListFilter),
    )
    ordering = ('-id',)


class DecadeFilterBookAdmin(ModelAdmin):
    list_filter = ('author', DecadeListFilterWithTitleAndParameter)
    ordering = ('-id',)


class NotNinetiesListFilterAdmin(ModelAdmin):
    list_filter = (NotNinetiesListFilter,)


class DecadeFilterBookAdminWithoutTitle(ModelAdmin):
    list_filter = (DecadeListFilterWithoutTitle,)


class DecadeFilterBookAdminWithoutParameter(ModelAdmin):
    list_filter = (DecadeListFilterWithoutParameter,)


class DecadeFilterBookAdminWithNoneReturningLookups(ModelAdmin):
    list_filter = (DecadeListFilterWithNoneReturningLookups,)


class DecadeFilterBookAdminWithFailingQueryset(ModelAdmin):
    list_filter = (DecadeListFilterWithFailingQueryset,)


class DecadeFilterBookAdminWithQuerysetBasedLookups(ModelAdmin):
    list_filter = (DecadeListFilterWithQuerysetBasedLookups,)


class DecadeFilterBookAdminParameterEndsWith__In(ModelAdmin):
    list_filter = (DecadeListFilterParameterEndsWith__In,)


class DecadeFilterBookAdminParameterEndsWith__Isnull(ModelAdmin):
    list_filter = (DecadeListFilterParameterEndsWith__Isnull,)


class EmployeeAdmin(ModelAdmin):
    list_display = ['name', 'department']
    list_filter = ['department']


class DepartmentFilterEmployeeAdmin(EmployeeAdmin):
    list_filter = [DepartmentListFilterLookupWithNonStringValue, ]


class DepartmentFilterUnderscoredEmployeeAdmin(EmployeeAdmin):
    list_filter = [DepartmentListFilterLookupWithUnderscoredParameter, ]


class DepartmentFilterDynamicValueBookAdmin(EmployeeAdmin):
    list_filter = [DepartmentListFilterLookupWithDynamicValue, ]


class BookmarkAdminGenericRelation(ModelAdmin):
    list_filter = ['tags__tag']


class ListFiltersTests(TestCase):

    def setUp(self):
        self.today = datetime.date.today()
        self.tomorrow = self.today + datetime.timedelta(days=1)
        self.one_week_ago = self.today - datetime.timedelta(days=7)
        if self.today.month == 12:
            self.next_month = self.today.replace(year=self.today.year + 1, month=1, day=1)
        else:
            self.next_month = self.today.replace(month=self.today.month + 1, day=1)
        self.next_year = self.today.replace(year=self.today.year + 1, month=1, day=1)

        self.request_factory = RequestFactory()

        # Users
        self.alfred = User.objects.create_user('alfred', 'alfred@example.com')
        self.bob = User.objects.create_user('bob', 'bob@example.com')
        self.lisa = User.objects.create_user('lisa', 'lisa@example.com')

        # Books
        self.djangonaut_book = Book.objects.create(
            title='Djangonaut: an art of living', year=2009,
            author=self.alfred, is_best_seller=True, date_registered=self.today,
        )
        self.bio_book = Book.objects.create(
            title='Django: a biography', year=1999, author=self.alfred,
            is_best_seller=False, no=207,
        )
        self.django_book = Book.objects.create(
            title='The Django Book', year=None, author=self.bob,
            is_best_seller=None, date_registered=self.today, no=103,
        )
        self.guitar_book = Book.objects.create(
            title='Guitar for dummies', year=2002, is_best_seller=True,
            date_registered=self.one_week_ago,
        )
        self.guitar_book.contributors.set([self.bob, self.lisa])

        # Departments
        self.dev = Department.objects.create(code='DEV', description='Development')
        self.design = Department.objects.create(code='DSN', description='Design')

        # Employees
        self.john = Employee.objects.create(name='John Blue', department=self.dev)
        self.jack = Employee.objects.create(name='Jack Red', department=self.design)

    def get_changelist(self, request, model, modeladmin):
        return ChangeList(
            request, model, modeladmin.list_display,
            modeladmin.list_display_links, modeladmin.list_filter,
            modeladmin.date_hierarchy, modeladmin.search_fields,
            modeladmin.list_select_related, modeladmin.list_per_page,
            modeladmin.list_max_show_all, modeladmin.list_editable, modeladmin,
        )

    def test_datefieldlistfilter(self):
        modeladmin = BookAdmin(Book, site)

        request = self.request_factory.get('/')
        changelist = self.get_changelist(request, Book, modeladmin)

        request = self.request_factory.get('/', {'date_registered__gte': self.today,
                                                 'date_registered__lt': self.tomorrow})
        changelist = self.get_changelist(request, Book, modeladmin)

        # Make sure the correct queryset is returned
        queryset = changelist.get_queryset(request)
        self.assertEqual(list(queryset), [self.django_book, self.djangonaut_book])

        # Make sure the correct choice is selected
        filterspec = changelist.get_filters(request)[0][4]
        self.assertEqual(force_text(filterspec.title), 'date registered')
        choice = select_by(filterspec.choices(changelist), "display", "Today")
        self.assertEqual(choice['selected'], True)
        self.assertEqual(
            choice['query_string'],
            '?date_registered__gte=%s&date_registered__lt=%s' % (
                self.today,
                self.tomorrow,
            )
        )

        request = self.request_factory.get('/', {'date_registered__gte': self.today.replace(day=1),
                                                 'date_registered__lt': self.next_month})
        changelist = self.get_changelist(request, Book, modeladmin)

        # Make sure the correct queryset is returned
        queryset = changelist.get_queryset(request)
        if (self.today.year, self.today.month) == (self.one_week_ago.year, self.one_week_ago.month):
            # In case one week ago is in the same month.
            self.assertEqual(list(queryset), [self.guitar_book, self.django_book, self.djangonaut_book])
        else:
            self.assertEqual(list(queryset), [self.django_book, self.djangonaut_book])

        # Make sure the correct choice is selected
        filterspec = changelist.get_filters(request)[0][4]
        self.assertEqual(force_text(filterspec.title), 'date registered')
        choice = select_by(filterspec.choices(changelist), "display", "This month")
        self.assertEqual(choice['selected'], True)
        self.assertEqual(
            choice['query_string'],
            '?date_registered__gte=%s&date_registered__lt=%s' % (
                self.today.replace(day=1),
                self.next_month,
            )
        )

        request = self.request_factory.get('/', {'date_registered__gte': self.today.replace(month=1, day=1),
                                                 'date_registered__lt': self.next_year})
        changelist = self.get_changelist(request, Book, modeladmin)

        # Make sure the correct queryset is returned
        queryset = changelist.get_queryset(request)
        if self.today.year == self.one_week_ago.year:
            # In case one week ago is in the same year.
            self.assertEqual(list(queryset), [self.guitar_book, self.django_book, self.djangonaut_book])
        else:
            self.assertEqual(list(queryset), [self.django_book, self.djangonaut_book])

        # Make sure the correct choice is selected
        filterspec = changelist.get_filters(request)[0][4]
        self.assertEqual(force_text(filterspec.title), 'date registered')
        choice = select_by(filterspec.choices(changelist), "display", "This year")
        self.assertEqual(choice['selected'], True)
        self.assertEqual(
            choice['query_string'],
            '?date_registered__gte=%s&date_registered__lt=%s' % (
                self.today.replace(month=1, day=1),
                self.next_year,
            )
        )

        request = self.request_factory.get('/', {
            'date_registered__gte': str(self.one_week_ago),
            'date_registered__lt': str(self.tomorrow),
        })
        changelist = self.get_changelist(request, Book, modeladmin)

        # Make sure the correct queryset is returned
        queryset = changelist.get_queryset(request)
        self.assertEqual(list(queryset), [self.guitar_book, self.django_book, self.djangonaut_book])

        # Make sure the correct choice is selected
        filterspec = changelist.get_filters(request)[0][4]
        self.assertEqual(force_text(filterspec.title), 'date registered')
        choice = select_by(filterspec.choices(changelist), "display", "Past 7 days")
        self.assertEqual(choice['selected'], True)
        self.assertEqual(
            choice['query_string'],
            '?date_registered__gte=%s&date_registered__lt=%s' % (
                str(self.one_week_ago),
                str(self.tomorrow),
            )
        )

<<<<<<< HEAD
        request = self.request_factory.get('/', {'date_registered__isnull': True})
=======
        # Null/not null queries
        request = self.request_factory.get('/', {'date_registered__isnull': 'True'})
>>>>>>> f0a84112
        changelist = self.get_changelist(request, Book, modeladmin)

        # Make sure the correct queryset is returned
        queryset = changelist.get_queryset(request)
        self.assertEqual(queryset.count(), 1)
        self.assertEqual(queryset[0], self.bio_book)

        # Make sure the correct choice is selected
        filterspec = changelist.get_filters(request)[0][4]
        self.assertEqual(force_text(filterspec.title), 'date registered')
<<<<<<< HEAD
        choice = select_by(filterspec.choices(changelist), "display", "No date")
        self.assertEqual(choice['selected'], True)
        self.assertEqual(choice['query_string'], '?date_registered__isnull=True')

        request = self.request_factory.get('/', {'date_registered__isnull': False})
=======
        choice = select_by(filterspec.choices(changelist), 'display', 'No date')
        self.assertEqual(choice['selected'], True)
        self.assertEqual(choice['query_string'], '?date_registered__isnull=True')

        request = self.request_factory.get('/', {'date_registered__isnull': 'False'})
>>>>>>> f0a84112
        changelist = self.get_changelist(request, Book, modeladmin)

        # Make sure the correct queryset is returned
        queryset = changelist.get_queryset(request)
        self.assertEqual(queryset.count(), 3)
<<<<<<< HEAD
        self.assertEqual(list(queryset), [self.gipsy_book, self.django_book, self.djangonaut_book])
=======
        self.assertEqual(list(queryset), [self.guitar_book, self.django_book, self.djangonaut_book])
>>>>>>> f0a84112

        # Make sure the correct choice is selected
        filterspec = changelist.get_filters(request)[0][4]
        self.assertEqual(force_text(filterspec.title), 'date registered')
<<<<<<< HEAD
        choice = select_by(filterspec.choices(changelist), "display", "Has valid date")
=======
        choice = select_by(filterspec.choices(changelist), 'display', 'Has date')
>>>>>>> f0a84112
        self.assertEqual(choice['selected'], True)
        self.assertEqual(choice['query_string'], '?date_registered__isnull=False')

    @unittest.skipIf(
        sys.platform.startswith('win'),
        "Windows doesn't support setting a timezone that differs from the "
        "system timezone."
    )

    @override_settings(USE_TZ=True)
    def test_datefieldlistfilter_with_time_zone_support(self):
        # Regression for #17830
        self.test_datefieldlistfilter()

    def test_allvaluesfieldlistfilter(self):
        modeladmin = BookAdmin(Book, site)

        request = self.request_factory.get('/', {'year__isnull': 'True'})
        changelist = self.get_changelist(request, Book, modeladmin)

        # Make sure the correct queryset is returned
        queryset = changelist.get_queryset(request)
        self.assertEqual(list(queryset), [self.django_book])

        # Make sure the last choice is None and is selected
        filterspec = changelist.get_filters(request)[0][0]
        self.assertEqual(force_text(filterspec.title), 'year')
        choices = list(filterspec.choices(changelist))
        self.assertEqual(choices[-1]['selected'], True)
        self.assertEqual(choices[-1]['query_string'], '?year__isnull=True')

        request = self.request_factory.get('/', {'year': '2002'})
        changelist = self.get_changelist(request, Book, modeladmin)

        # Make sure the correct choice is selected
        filterspec = changelist.get_filters(request)[0][0]
        self.assertEqual(force_text(filterspec.title), 'year')
        choices = list(filterspec.choices(changelist))
        self.assertEqual(choices[2]['selected'], True)
        self.assertEqual(choices[2]['query_string'], '?year=2002')

    def test_allvaluesfieldlistfilter_custom_qs(self):
        # Make sure that correct filters are returned with custom querysets
        modeladmin = BookAdminWithCustomQueryset(self.alfred, Book, site)
        request = self.request_factory.get('/')
        changelist = self.get_changelist(request, Book, modeladmin)

        filterspec = changelist.get_filters(request)[0][0]
        choices = list(filterspec.choices(changelist))
        # Should have 'All', 1999 and 2009 options i.e. the subset of years of
        # books written by alfred (which is the filtering criteria set by
        # BookAdminWithCustomQueryset.get_queryset())
        self.assertEqual(3, len(choices))
        self.assertEqual(choices[0]['query_string'], '?')
        self.assertEqual(choices[1]['query_string'], '?year=1999')
        self.assertEqual(choices[2]['query_string'], '?year=2009')

    def test_relatedfieldlistfilter_foreignkey(self):
        modeladmin = BookAdmin(Book, site)

        request = self.request_factory.get('/')
        changelist = self.get_changelist(request, Book, modeladmin)

        # Make sure that all users are present in the author's list filter
        filterspec = changelist.get_filters(request)[0][1]
        expected = [(self.alfred.pk, 'alfred'), (self.bob.pk, 'bob'), (self.lisa.pk, 'lisa')]
        self.assertEqual(sorted(filterspec.lookup_choices), sorted(expected))

        request = self.request_factory.get('/', {'author__isnull': 'True'})
        changelist = self.get_changelist(request, Book, modeladmin)

        # Make sure the correct queryset is returned
        queryset = changelist.get_queryset(request)
        self.assertEqual(list(queryset), [self.guitar_book])

        # Make sure the last choice is None and is selected
        filterspec = changelist.get_filters(request)[0][1]
        self.assertEqual(force_text(filterspec.title), 'Verbose Author')
        choices = list(filterspec.choices(changelist))
        self.assertEqual(choices[-1]['selected'], True)
        self.assertEqual(choices[-1]['query_string'], '?author__isnull=True')

        request = self.request_factory.get('/', {'author__id__exact': self.alfred.pk})
        changelist = self.get_changelist(request, Book, modeladmin)

        # Make sure the correct choice is selected
        filterspec = changelist.get_filters(request)[0][1]
        self.assertEqual(force_text(filterspec.title), 'Verbose Author')
        # order of choices depends on User model, which has no order
        choice = select_by(filterspec.choices(changelist), "display", "alfred")
        self.assertEqual(choice['selected'], True)
        self.assertEqual(choice['query_string'], '?author__id__exact=%d' % self.alfred.pk)

    def test_relatedfieldlistfilter_manytomany(self):
        modeladmin = BookAdmin(Book, site)

        request = self.request_factory.get('/')
        changelist = self.get_changelist(request, Book, modeladmin)

        # Make sure that all users are present in the contrib's list filter
        filterspec = changelist.get_filters(request)[0][2]
        expected = [(self.alfred.pk, 'alfred'), (self.bob.pk, 'bob'), (self.lisa.pk, 'lisa')]
        self.assertEqual(sorted(filterspec.lookup_choices), sorted(expected))

        request = self.request_factory.get('/', {'contributors__isnull': 'True'})
        changelist = self.get_changelist(request, Book, modeladmin)

        # Make sure the correct queryset is returned
        queryset = changelist.get_queryset(request)
        self.assertEqual(list(queryset), [self.django_book, self.bio_book, self.djangonaut_book])

        # Make sure the last choice is None and is selected
        filterspec = changelist.get_filters(request)[0][2]
        self.assertEqual(force_text(filterspec.title), 'Verbose Contributors')
        choices = list(filterspec.choices(changelist))
        self.assertEqual(choices[-1]['selected'], True)
        self.assertEqual(choices[-1]['query_string'], '?contributors__isnull=True')

        request = self.request_factory.get('/', {'contributors__id__exact': self.bob.pk})
        changelist = self.get_changelist(request, Book, modeladmin)

        # Make sure the correct choice is selected
        filterspec = changelist.get_filters(request)[0][2]
        self.assertEqual(force_text(filterspec.title), 'Verbose Contributors')
        choice = select_by(filterspec.choices(changelist), "display", "bob")
        self.assertEqual(choice['selected'], True)
        self.assertEqual(choice['query_string'], '?contributors__id__exact=%d' % self.bob.pk)

    def test_relatedfieldlistfilter_reverse_relationships(self):
        modeladmin = CustomUserAdmin(User, site)

        # FK relationship -----
        request = self.request_factory.get('/', {'books_authored__isnull': 'True'})
        changelist = self.get_changelist(request, User, modeladmin)

        # Make sure the correct queryset is returned
        queryset = changelist.get_queryset(request)
        self.assertEqual(list(queryset), [self.lisa])

        # Make sure the last choice is None and is selected
        filterspec = changelist.get_filters(request)[0][0]
        self.assertEqual(force_text(filterspec.title), 'book')
        choices = list(filterspec.choices(changelist))
        self.assertEqual(choices[-1]['selected'], True)
        self.assertEqual(choices[-1]['query_string'], '?books_authored__isnull=True')

        request = self.request_factory.get('/', {'books_authored__id__exact': self.bio_book.pk})
        changelist = self.get_changelist(request, User, modeladmin)

        # Make sure the correct choice is selected
        filterspec = changelist.get_filters(request)[0][0]
        self.assertEqual(force_text(filterspec.title), 'book')
        choice = select_by(filterspec.choices(changelist), "display", self.bio_book.title)
        self.assertEqual(choice['selected'], True)
        self.assertEqual(choice['query_string'], '?books_authored__id__exact=%d' % self.bio_book.pk)

        # M2M relationship -----
        request = self.request_factory.get('/', {'books_contributed__isnull': 'True'})
        changelist = self.get_changelist(request, User, modeladmin)

        # Make sure the correct queryset is returned
        queryset = changelist.get_queryset(request)
        self.assertEqual(list(queryset), [self.alfred])

        # Make sure the last choice is None and is selected
        filterspec = changelist.get_filters(request)[0][1]
        self.assertEqual(force_text(filterspec.title), 'book')
        choices = list(filterspec.choices(changelist))
        self.assertEqual(choices[-1]['selected'], True)
        self.assertEqual(choices[-1]['query_string'], '?books_contributed__isnull=True')

        request = self.request_factory.get('/', {'books_contributed__id__exact': self.django_book.pk})
        changelist = self.get_changelist(request, User, modeladmin)

        # Make sure the correct choice is selected
        filterspec = changelist.get_filters(request)[0][1]
        self.assertEqual(force_text(filterspec.title), 'book')
        choice = select_by(filterspec.choices(changelist), "display", self.django_book.title)
        self.assertEqual(choice['selected'], True)
        self.assertEqual(choice['query_string'], '?books_contributed__id__exact=%d' % self.django_book.pk)

        # With one book, the list filter should appear because there is also a
        # (None) option.
        Book.objects.exclude(pk=self.djangonaut_book.pk).delete()
        filterspec = changelist.get_filters(request)[0]
        self.assertEqual(len(filterspec), 2)
        # With no books remaining, no list filters should appear.
        Book.objects.all().delete()
        filterspec = changelist.get_filters(request)[0]
        self.assertEqual(len(filterspec), 0)

    def test_relatedonlyfieldlistfilter_foreignkey(self):
        modeladmin = BookAdminRelatedOnlyFilter(Book, site)

        request = self.request_factory.get('/')
        changelist = self.get_changelist(request, Book, modeladmin)

        # Make sure that only actual authors are present in author's list filter
        filterspec = changelist.get_filters(request)[0][4]
        expected = [(self.alfred.pk, 'alfred'), (self.bob.pk, 'bob')]
        self.assertEqual(sorted(filterspec.lookup_choices), sorted(expected))

    def test_relatedonlyfieldlistfilter_underscorelookup_foreignkey(self):
        Department.objects.create(code='TEST', description='Testing')
        self.djangonaut_book.employee = self.john
        self.djangonaut_book.save()
        self.bio_book.employee = self.jack
        self.bio_book.save()

        modeladmin = BookAdminRelatedOnlyFilter(Book, site)
        request = self.request_factory.get('/')
        changelist = self.get_changelist(request, Book, modeladmin)

        # Only actual departments should be present in employee__department's
        # list filter.
        filterspec = changelist.get_filters(request)[0][6]
        expected = [
            (self.dev.code, str(self.dev)),
            (self.design.code, str(self.design)),
        ]
        self.assertEqual(sorted(filterspec.lookup_choices), sorted(expected))

    def test_relatedonlyfieldlistfilter_manytomany(self):
        modeladmin = BookAdminRelatedOnlyFilter(Book, site)

        request = self.request_factory.get('/')
        changelist = self.get_changelist(request, Book, modeladmin)

        # Make sure that only actual contributors are present in contrib's list filter
        filterspec = changelist.get_filters(request)[0][5]
        expected = [(self.bob.pk, 'bob'), (self.lisa.pk, 'lisa')]
        self.assertEqual(sorted(filterspec.lookup_choices), sorted(expected))

    def test_listfilter_genericrelation(self):
        django_bookmark = Bookmark.objects.create(url='https://www.djangoproject.com/')
        python_bookmark = Bookmark.objects.create(url='https://www.python.org/')
        kernel_bookmark = Bookmark.objects.create(url='https://www.kernel.org/')

        TaggedItem.objects.create(content_object=django_bookmark, tag='python')
        TaggedItem.objects.create(content_object=python_bookmark, tag='python')
        TaggedItem.objects.create(content_object=kernel_bookmark, tag='linux')

        modeladmin = BookmarkAdminGenericRelation(Bookmark, site)

        request = self.request_factory.get('/', {'tags__tag': 'python'})
        changelist = self.get_changelist(request, Bookmark, modeladmin)
        queryset = changelist.get_queryset(request)

        expected = [python_bookmark, django_bookmark]
        self.assertEqual(list(queryset), expected)

    def test_booleanfieldlistfilter(self):
        modeladmin = BookAdmin(Book, site)
        self.verify_booleanfieldlistfilter(modeladmin)

    def test_booleanfieldlistfilter_tuple(self):
        modeladmin = BookAdminWithTupleBooleanFilter(Book, site)
        self.verify_booleanfieldlistfilter(modeladmin)

    def verify_booleanfieldlistfilter(self, modeladmin):
        request = self.request_factory.get('/')
        changelist = self.get_changelist(request, Book, modeladmin)

        request = self.request_factory.get('/', {'is_best_seller__exact': 0})
        changelist = self.get_changelist(request, Book, modeladmin)

        # Make sure the correct queryset is returned
        queryset = changelist.get_queryset(request)
        self.assertEqual(list(queryset), [self.bio_book])

        # Make sure the correct choice is selected
        filterspec = changelist.get_filters(request)[0][3]
        self.assertEqual(force_text(filterspec.title), 'is best seller')
        choice = select_by(filterspec.choices(changelist), "display", "No")
        self.assertEqual(choice['selected'], True)
        self.assertEqual(choice['query_string'], '?is_best_seller__exact=0')

        request = self.request_factory.get('/', {'is_best_seller__exact': 1})
        changelist = self.get_changelist(request, Book, modeladmin)

        # Make sure the correct queryset is returned
        queryset = changelist.get_queryset(request)
        self.assertEqual(list(queryset), [self.guitar_book, self.djangonaut_book])

        # Make sure the correct choice is selected
        filterspec = changelist.get_filters(request)[0][3]
        self.assertEqual(force_text(filterspec.title), 'is best seller')
        choice = select_by(filterspec.choices(changelist), "display", "Yes")
        self.assertEqual(choice['selected'], True)
        self.assertEqual(choice['query_string'], '?is_best_seller__exact=1')

        request = self.request_factory.get('/', {'is_best_seller__isnull': 'True'})
        changelist = self.get_changelist(request, Book, modeladmin)

        # Make sure the correct queryset is returned
        queryset = changelist.get_queryset(request)
        self.assertEqual(list(queryset), [self.django_book])

        # Make sure the correct choice is selected
        filterspec = changelist.get_filters(request)[0][3]
        self.assertEqual(force_text(filterspec.title), 'is best seller')
        choice = select_by(filterspec.choices(changelist), "display", "Unknown")
        self.assertEqual(choice['selected'], True)
        self.assertEqual(choice['query_string'], '?is_best_seller__isnull=True')

    def test_fieldlistfilter_underscorelookup_tuple(self):
        """
        Ensure ('fieldpath', ClassName ) lookups pass lookup_allowed checks
        when fieldpath contains double underscore in value (#19182).
        """
        modeladmin = BookAdminWithUnderscoreLookupAndTuple(Book, site)
        request = self.request_factory.get('/')
        changelist = self.get_changelist(request, Book, modeladmin)

        request = self.request_factory.get('/', {'author__email': 'alfred@example.com'})
        changelist = self.get_changelist(request, Book, modeladmin)

        # Make sure the correct queryset is returned
        queryset = changelist.get_queryset(request)
        self.assertEqual(list(queryset), [self.bio_book, self.djangonaut_book])

    def test_simplelistfilter(self):
        modeladmin = DecadeFilterBookAdmin(Book, site)

        # Make sure that the first option is 'All' ---------------------------
        request = self.request_factory.get('/', {})
        changelist = self.get_changelist(request, Book, modeladmin)

        # Make sure the correct queryset is returned
        queryset = changelist.get_queryset(request)
        self.assertEqual(list(queryset), list(Book.objects.all().order_by('-id')))

        # Make sure the correct choice is selected
        filterspec = changelist.get_filters(request)[0][1]
        self.assertEqual(force_text(filterspec.title), 'publication decade')
        choices = list(filterspec.choices(changelist))
        self.assertEqual(choices[0]['display'], 'All')
        self.assertEqual(choices[0]['selected'], True)
        self.assertEqual(choices[0]['query_string'], '?')

        # Look for books in the 1980s ----------------------------------------
        request = self.request_factory.get('/', {'publication-decade': 'the 80s'})
        changelist = self.get_changelist(request, Book, modeladmin)

        # Make sure the correct queryset is returned
        queryset = changelist.get_queryset(request)
        self.assertEqual(list(queryset), [])

        # Make sure the correct choice is selected
        filterspec = changelist.get_filters(request)[0][1]
        self.assertEqual(force_text(filterspec.title), 'publication decade')
        choices = list(filterspec.choices(changelist))
        self.assertEqual(choices[1]['display'], 'the 1980\'s')
        self.assertEqual(choices[1]['selected'], True)
        self.assertEqual(choices[1]['query_string'], '?publication-decade=the+80s')

        # Look for books in the 1990s ----------------------------------------
        request = self.request_factory.get('/', {'publication-decade': 'the 90s'})
        changelist = self.get_changelist(request, Book, modeladmin)

        # Make sure the correct queryset is returned
        queryset = changelist.get_queryset(request)
        self.assertEqual(list(queryset), [self.bio_book])

        # Make sure the correct choice is selected
        filterspec = changelist.get_filters(request)[0][1]
        self.assertEqual(force_text(filterspec.title), 'publication decade')
        choices = list(filterspec.choices(changelist))
        self.assertEqual(choices[2]['display'], 'the 1990\'s')
        self.assertEqual(choices[2]['selected'], True)
        self.assertEqual(choices[2]['query_string'], '?publication-decade=the+90s')

        # Look for books in the 2000s ----------------------------------------
        request = self.request_factory.get('/', {'publication-decade': 'the 00s'})
        changelist = self.get_changelist(request, Book, modeladmin)

        # Make sure the correct queryset is returned
        queryset = changelist.get_queryset(request)
        self.assertEqual(list(queryset), [self.guitar_book, self.djangonaut_book])

        # Make sure the correct choice is selected
        filterspec = changelist.get_filters(request)[0][1]
        self.assertEqual(force_text(filterspec.title), 'publication decade')
        choices = list(filterspec.choices(changelist))
        self.assertEqual(choices[3]['display'], 'the 2000\'s')
        self.assertEqual(choices[3]['selected'], True)
        self.assertEqual(choices[3]['query_string'], '?publication-decade=the+00s')

        # Combine multiple filters -------------------------------------------
        request = self.request_factory.get('/', {'publication-decade': 'the 00s', 'author__id__exact': self.alfred.pk})
        changelist = self.get_changelist(request, Book, modeladmin)

        # Make sure the correct queryset is returned
        queryset = changelist.get_queryset(request)
        self.assertEqual(list(queryset), [self.djangonaut_book])

        # Make sure the correct choices are selected
        filterspec = changelist.get_filters(request)[0][1]
        self.assertEqual(force_text(filterspec.title), 'publication decade')
        choices = list(filterspec.choices(changelist))
        self.assertEqual(choices[3]['display'], 'the 2000\'s')
        self.assertEqual(choices[3]['selected'], True)
        self.assertEqual(
            choices[3]['query_string'],
            '?author__id__exact=%s&publication-decade=the+00s' % self.alfred.pk
        )

        filterspec = changelist.get_filters(request)[0][0]
        self.assertEqual(force_text(filterspec.title), 'Verbose Author')
        choice = select_by(filterspec.choices(changelist), "display", "alfred")
        self.assertEqual(choice['selected'], True)
        self.assertEqual(choice['query_string'], '?author__id__exact=%s&publication-decade=the+00s' % self.alfred.pk)

    def test_listfilter_without_title(self):
        """
        Any filter must define a title.
        """
        modeladmin = DecadeFilterBookAdminWithoutTitle(Book, site)
        request = self.request_factory.get('/', {})
        msg = "The list filter 'DecadeListFilterWithoutTitle' does not specify a 'title'."
        with self.assertRaisesMessage(ImproperlyConfigured, msg):
            self.get_changelist(request, Book, modeladmin)

    def test_simplelistfilter_without_parameter(self):
        """
        Any SimpleListFilter must define a parameter_name.
        """
        modeladmin = DecadeFilterBookAdminWithoutParameter(Book, site)
        request = self.request_factory.get('/', {})
        msg = "The list filter 'DecadeListFilterWithoutParameter' does not specify a 'parameter_name'."
        with self.assertRaisesMessage(ImproperlyConfigured, msg):
            self.get_changelist(request, Book, modeladmin)

    def test_simplelistfilter_with_none_returning_lookups(self):
        """
        A SimpleListFilter lookups method can return None but disables the
        filter completely.
        """
        modeladmin = DecadeFilterBookAdminWithNoneReturningLookups(Book, site)
        request = self.request_factory.get('/', {})
        changelist = self.get_changelist(request, Book, modeladmin)
        filterspec = changelist.get_filters(request)[0]
        self.assertEqual(len(filterspec), 0)

    def test_filter_with_failing_queryset(self):
        """
        Ensure that when a filter's queryset method fails, it fails loudly and
        the corresponding exception doesn't get swallowed (#17828).
        """
        modeladmin = DecadeFilterBookAdminWithFailingQueryset(Book, site)
        request = self.request_factory.get('/', {})
        with self.assertRaises(ZeroDivisionError):
            self.get_changelist(request, Book, modeladmin)

    def test_simplelistfilter_with_queryset_based_lookups(self):
        modeladmin = DecadeFilterBookAdminWithQuerysetBasedLookups(Book, site)
        request = self.request_factory.get('/', {})
        changelist = self.get_changelist(request, Book, modeladmin)

        filterspec = changelist.get_filters(request)[0][0]
        self.assertEqual(force_text(filterspec.title), 'publication decade')
        choices = list(filterspec.choices(changelist))
        self.assertEqual(len(choices), 3)

        self.assertEqual(choices[0]['display'], 'All')
        self.assertEqual(choices[0]['selected'], True)
        self.assertEqual(choices[0]['query_string'], '?')

        self.assertEqual(choices[1]['display'], 'the 1990\'s')
        self.assertEqual(choices[1]['selected'], False)
        self.assertEqual(choices[1]['query_string'], '?publication-decade=the+90s')

        self.assertEqual(choices[2]['display'], 'the 2000\'s')
        self.assertEqual(choices[2]['selected'], False)
        self.assertEqual(choices[2]['query_string'], '?publication-decade=the+00s')

    def test_two_characters_long_field(self):
        """
        list_filter works with two-characters long field names (#16080).
        """
        modeladmin = BookAdmin(Book, site)
        request = self.request_factory.get('/', {'no': '207'})
        changelist = self.get_changelist(request, Book, modeladmin)

        # Make sure the correct queryset is returned
        queryset = changelist.get_queryset(request)
        self.assertEqual(list(queryset), [self.bio_book])

        filterspec = changelist.get_filters(request)[0][-1]
        self.assertEqual(force_text(filterspec.title), 'number')
        choices = list(filterspec.choices(changelist))
        self.assertEqual(choices[2]['selected'], True)
        self.assertEqual(choices[2]['query_string'], '?no=207')

    def test_parameter_ends_with__in__or__isnull(self):
        """
        Ensure that a SimpleListFilter's parameter name is not mistaken for a
        model field if it ends with '__isnull' or '__in' (#17091).
        """
        # When it ends with '__in' -----------------------------------------
        modeladmin = DecadeFilterBookAdminParameterEndsWith__In(Book, site)
        request = self.request_factory.get('/', {'decade__in': 'the 90s'})
        changelist = self.get_changelist(request, Book, modeladmin)

        # Make sure the correct queryset is returned
        queryset = changelist.get_queryset(request)
        self.assertEqual(list(queryset), [self.bio_book])

        # Make sure the correct choice is selected
        filterspec = changelist.get_filters(request)[0][0]
        self.assertEqual(force_text(filterspec.title), 'publication decade')
        choices = list(filterspec.choices(changelist))
        self.assertEqual(choices[2]['display'], 'the 1990\'s')
        self.assertEqual(choices[2]['selected'], True)
        self.assertEqual(choices[2]['query_string'], '?decade__in=the+90s')

        # When it ends with '__isnull' ---------------------------------------
        modeladmin = DecadeFilterBookAdminParameterEndsWith__Isnull(Book, site)
        request = self.request_factory.get('/', {'decade__isnull': 'the 90s'})
        changelist = self.get_changelist(request, Book, modeladmin)

        # Make sure the correct queryset is returned
        queryset = changelist.get_queryset(request)
        self.assertEqual(list(queryset), [self.bio_book])

        # Make sure the correct choice is selected
        filterspec = changelist.get_filters(request)[0][0]
        self.assertEqual(force_text(filterspec.title), 'publication decade')
        choices = list(filterspec.choices(changelist))
        self.assertEqual(choices[2]['display'], 'the 1990\'s')
        self.assertEqual(choices[2]['selected'], True)
        self.assertEqual(choices[2]['query_string'], '?decade__isnull=the+90s')

    def test_lookup_with_non_string_value(self):
        """
        Ensure choices are set the selected class when using non-string values
        for lookups in SimpleListFilters (#19318).
        """
        modeladmin = DepartmentFilterEmployeeAdmin(Employee, site)
        request = self.request_factory.get('/', {'department': self.john.department.pk})
        changelist = self.get_changelist(request, Employee, modeladmin)

        queryset = changelist.get_queryset(request)

        self.assertEqual(list(queryset), [self.john])

        filterspec = changelist.get_filters(request)[0][-1]
        self.assertEqual(force_text(filterspec.title), 'department')
        choices = list(filterspec.choices(changelist))
        self.assertEqual(choices[1]['display'], 'DEV')
        self.assertEqual(choices[1]['selected'], True)
        self.assertEqual(choices[1]['query_string'], '?department=%s' % self.john.department.pk)

    def test_lookup_with_non_string_value_underscored(self):
        """
        Ensure SimpleListFilter lookups pass lookup_allowed checks when
        parameter_name attribute contains double-underscore value (#19182).
        """
        modeladmin = DepartmentFilterUnderscoredEmployeeAdmin(Employee, site)
        request = self.request_factory.get('/', {'department__whatever': self.john.department.pk})
        changelist = self.get_changelist(request, Employee, modeladmin)

        queryset = changelist.get_queryset(request)

        self.assertEqual(list(queryset), [self.john])

        filterspec = changelist.get_filters(request)[0][-1]
        self.assertEqual(force_text(filterspec.title), 'department')
        choices = list(filterspec.choices(changelist))
        self.assertEqual(choices[1]['display'], 'DEV')
        self.assertEqual(choices[1]['selected'], True)
        self.assertEqual(choices[1]['query_string'], '?department__whatever=%s' % self.john.department.pk)

    def test_fk_with_to_field(self):
        """
        A filter on a FK respects the FK's to_field attribute (#17972).
        """
        modeladmin = EmployeeAdmin(Employee, site)

        request = self.request_factory.get('/', {})
        changelist = self.get_changelist(request, Employee, modeladmin)

        # Make sure the correct queryset is returned
        queryset = changelist.get_queryset(request)
        self.assertEqual(list(queryset), [self.jack, self.john])

        filterspec = changelist.get_filters(request)[0][-1]
        self.assertEqual(force_text(filterspec.title), 'department')
        choices = list(filterspec.choices(changelist))

        self.assertEqual(choices[0]['display'], 'All')
        self.assertEqual(choices[0]['selected'], True)
        self.assertEqual(choices[0]['query_string'], '?')

        self.assertEqual(choices[1]['display'], 'Development')
        self.assertEqual(choices[1]['selected'], False)
        self.assertEqual(choices[1]['query_string'], '?department__code__exact=DEV')

        self.assertEqual(choices[2]['display'], 'Design')
        self.assertEqual(choices[2]['selected'], False)
        self.assertEqual(choices[2]['query_string'], '?department__code__exact=DSN')

        # Filter by Department=='Development' --------------------------------

        request = self.request_factory.get('/', {'department__code__exact': 'DEV'})
        changelist = self.get_changelist(request, Employee, modeladmin)

        # Make sure the correct queryset is returned
        queryset = changelist.get_queryset(request)
        self.assertEqual(list(queryset), [self.john])

        filterspec = changelist.get_filters(request)[0][-1]
        self.assertEqual(force_text(filterspec.title), 'department')
        choices = list(filterspec.choices(changelist))

        self.assertEqual(choices[0]['display'], 'All')
        self.assertEqual(choices[0]['selected'], False)
        self.assertEqual(choices[0]['query_string'], '?')

        self.assertEqual(choices[1]['display'], 'Development')
        self.assertEqual(choices[1]['selected'], True)
        self.assertEqual(choices[1]['query_string'], '?department__code__exact=DEV')

        self.assertEqual(choices[2]['display'], 'Design')
        self.assertEqual(choices[2]['selected'], False)
        self.assertEqual(choices[2]['query_string'], '?department__code__exact=DSN')

    def test_lookup_with_dynamic_value(self):
        """
        Ensure SimpleListFilter can access self.value() inside the lookup.
        """
        modeladmin = DepartmentFilterDynamicValueBookAdmin(Book, site)

        def _test_choices(request, expected_displays):
            changelist = self.get_changelist(request, Book, modeladmin)
            filterspec = changelist.get_filters(request)[0][0]
            self.assertEqual(force_text(filterspec.title), 'publication decade')
            choices = tuple(c['display'] for c in filterspec.choices(changelist))
            self.assertEqual(choices, expected_displays)

        _test_choices(self.request_factory.get('/', {}),
                      ("All", "the 1980's", "the 1990's"))

        _test_choices(self.request_factory.get('/', {'publication-decade': 'the 80s'}),
                      ("All", "the 1990's"))

        _test_choices(self.request_factory.get('/', {'publication-decade': 'the 90s'}),
                      ("All", "the 1980's"))

    def test_list_filter_queryset_filtered_by_default(self):
        """
        A list filter that filters the queryset by default gives the correct
        full_result_count.
        """
        modeladmin = NotNinetiesListFilterAdmin(Book, site)
        request = self.request_factory.get('/', {})
        changelist = self.get_changelist(request, Book, modeladmin)
        changelist.get_results(request)
        self.assertEqual(changelist.full_result_count, 4)<|MERGE_RESOLUTION|>--- conflicted
+++ resolved
@@ -402,12 +402,8 @@
             )
         )
 
-<<<<<<< HEAD
-        request = self.request_factory.get('/', {'date_registered__isnull': True})
-=======
         # Null/not null queries
         request = self.request_factory.get('/', {'date_registered__isnull': 'True'})
->>>>>>> f0a84112
         changelist = self.get_changelist(request, Book, modeladmin)
 
         # Make sure the correct queryset is returned
@@ -418,38 +414,22 @@
         # Make sure the correct choice is selected
         filterspec = changelist.get_filters(request)[0][4]
         self.assertEqual(force_text(filterspec.title), 'date registered')
-<<<<<<< HEAD
-        choice = select_by(filterspec.choices(changelist), "display", "No date")
+        choice = select_by(filterspec.choices(changelist), 'display', 'No date')
         self.assertEqual(choice['selected'], True)
         self.assertEqual(choice['query_string'], '?date_registered__isnull=True')
 
-        request = self.request_factory.get('/', {'date_registered__isnull': False})
-=======
-        choice = select_by(filterspec.choices(changelist), 'display', 'No date')
-        self.assertEqual(choice['selected'], True)
-        self.assertEqual(choice['query_string'], '?date_registered__isnull=True')
-
         request = self.request_factory.get('/', {'date_registered__isnull': 'False'})
->>>>>>> f0a84112
         changelist = self.get_changelist(request, Book, modeladmin)
 
         # Make sure the correct queryset is returned
         queryset = changelist.get_queryset(request)
         self.assertEqual(queryset.count(), 3)
-<<<<<<< HEAD
-        self.assertEqual(list(queryset), [self.gipsy_book, self.django_book, self.djangonaut_book])
-=======
         self.assertEqual(list(queryset), [self.guitar_book, self.django_book, self.djangonaut_book])
->>>>>>> f0a84112
 
         # Make sure the correct choice is selected
         filterspec = changelist.get_filters(request)[0][4]
         self.assertEqual(force_text(filterspec.title), 'date registered')
-<<<<<<< HEAD
-        choice = select_by(filterspec.choices(changelist), "display", "Has valid date")
-=======
         choice = select_by(filterspec.choices(changelist), 'display', 'Has date')
->>>>>>> f0a84112
         self.assertEqual(choice['selected'], True)
         self.assertEqual(choice['query_string'], '?date_registered__isnull=False')
 
